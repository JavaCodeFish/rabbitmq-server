%% The contents of this file are subject to the Mozilla Public License
%% Version 1.1 (the "License"); you may not use this file except in
%% compliance with the License. You may obtain a copy of the License
%% at http://www.mozilla.org/MPL/
%%
%% Software distributed under the License is distributed on an "AS IS"
%% basis, WITHOUT WARRANTY OF ANY KIND, either express or implied. See
%% the License for the specific language governing rights and
%% limitations under the License.
%%
%% The Original Code is RabbitMQ Federation.
%%
%% The Initial Developer of the Original Code is VMware, Inc.
%% Copyright (c) 2007-2012 VMware, Inc.  All rights reserved.
%%

-record(upstream, {params,
                   exchange,
                   prefetch_count,
                   max_hops,
                   reconnect_delay,
                   expires,
                   message_ttl,
                   ha_policy,
<<<<<<< HEAD
                   connection_name}).

-define(SUPERVISOR, rabbit_federation_sup).
-define(ROUTING_HEADER, <<"x-received-from">>).
-define(MAX_HOPS_ARG, <<"x-max-hops">>).
=======
                   connection_name}).
>>>>>>> 43f2026a
<|MERGE_RESOLUTION|>--- conflicted
+++ resolved
@@ -22,12 +22,7 @@
                    expires,
                    message_ttl,
                    ha_policy,
-<<<<<<< HEAD
                    connection_name}).
 
--define(SUPERVISOR, rabbit_federation_sup).
 -define(ROUTING_HEADER, <<"x-received-from">>).
--define(MAX_HOPS_ARG, <<"x-max-hops">>).
-=======
-                   connection_name}).
->>>>>>> 43f2026a
+-define(MAX_HOPS_ARG, <<"x-max-hops">>).