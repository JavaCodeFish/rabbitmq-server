--- conflicted
+++ resolved
@@ -37,7 +37,6 @@
 	    {default_permissions, [<<".*">>, <<".*">>, <<".*">>]},
 	    {loopback_users, [<<"guest">>]},
 	    {password_hashing_module, rabbit_password_hashing_sha256},
-	    {cluster_nodes, {[], disc}},
 	    {server_properties, []},
 	    {collect_statistics, none},
 	    {collect_statistics_interval, 5000},
@@ -98,11 +97,18 @@
 	    %% see rabbitmq-server#248
 	    %% and rabbitmq-server#667
 	    {channel_operation_timeout, 15000},
+
+	    %% see rabbitmq-server#486
+	    {peer_discovery_backend, rabbit_peer_discovery_classic_config},
+	    %% used by rabbit_peer_discovery_classic_config
+	    {cluster_nodes, {[], disc}},
+
 	    {config_entry_decoder, [{cipher, aes_cbc256},
 	                            {hash, sha512},
 	                            {iterations, 1000},
 	                            {passphrase, undefined}
 	                           ]},
+
 	    %% rabbitmq-server-973
 	    {lazy_queue_explicit_gc_run_operation_threshold, 250},
 	    {background_gc_enabled, true},
@@ -110,12 +116,11 @@
 	  ]
 endef
 
-<<<<<<< HEAD
-DEPS = ranch lager rabbit_common rabbitmq_cli
-=======
-LOCAL_DEPS = sasl mnesia os_mon xmerl
-DEPS = ranch rabbit_common
->>>>>>> b517ef26
+# FIXME: Remove goldrush, once rabbit_plugins.erl knows how to ignore
+# indirect dependencies of rabbit.
+LOCAL_DEPS = sasl mnesia os_mon xmerl goldrush jsx
+BUILD_DEPS = rabbitmq_cli
+DEPS = ranch lager rabbit_common
 TEST_DEPS = rabbitmq_ct_helpers rabbitmq_ct_client_helpers amqp_client meck proper
 
 dep_rabbitmq_cli = git_rmq rabbitmq-cli $(current_rmq_ref) $(base_rmq_ref) rabbitmq-cli-integration
