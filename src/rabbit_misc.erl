--- conflicted
+++ resolved
@@ -63,12 +63,8 @@
 
 -ifdef(use_specs).
 
-<<<<<<< HEAD
--export_type([resource_name/0, thunk/1, const/1]).
+-export_type([resource_name/0, thunk/1]).
 -export_type([serial_number/0]).
-=======
--export_type([resource_name/0, thunk/1]).
->>>>>>> 57076e95
 
 -type(ok_or_error() :: rabbit_types:ok_or_error(any())).
 -type(thunk(T) :: fun(() -> T)).
@@ -210,18 +206,15 @@
 -spec(ntoa/1 :: (inet:ip_address()) -> string()).
 -spec(ntoab/1 :: (inet:ip_address()) -> string()).
 -spec(is_process_alive/1 :: (pid()) -> boolean()).
-<<<<<<< HEAD
+-spec(pget/2 :: (term(), [term()]) -> term()).
+-spec(pget/3 :: (term(), [term()], term()) -> term()).
+-spec(pget_or_die/2 :: (term(), [term()]) -> term() | no_return()).
 -spec(serial_add/2 :: (serial_number(), non_neg_integer()) ->
              serial_number()).
 -spec(serial_compare/2 :: (serial_number(), serial_number()) ->
              serial_compare_result()).
 -spec(serial_diff/2 :: (serial_number(), serial_number()) ->
              integer()).
-=======
--spec(pget/2 :: (term(), [term()]) -> term()).
--spec(pget/3 :: (term(), [term()], term()) -> term()).
--spec(pget_or_die/2 :: (term(), [term()]) -> term() | no_return()).
->>>>>>> 57076e95
 
 -endif.
 
