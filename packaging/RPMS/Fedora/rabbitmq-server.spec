%define debug_package %{nil}
%define erlang_minver 18.3

Name: rabbitmq-server
Version: %%VERSION%%
Release: 1%{?dist}
License: MPLv1.1 and MIT and ASL 2.0 and BSD
Group: %{group_tag}
Source: http://www.rabbitmq.com/releases/rabbitmq-server/v%{upstream_version}/%{name}-%{upstream_version}.tar.xz
Source1: rabbitmq-server.init
Source2: rabbitmq-server.logrotate
Source3: rabbitmq-server.service
Source4: rabbitmq-server.tmpfiles
URL: http://www.rabbitmq.com/
BuildArch: noarch
BuildRequires: erlang >= %{erlang_minver}, python-simplejson, xmlto, libxslt, gzip, sed, zip, rsync

%if 0%{?fedora} || 0%{?rhel} >= 7
BuildRequires:  systemd
%endif

Requires: erlang >= %{erlang_minver}, logrotate, socat
BuildRoot: %{_tmppath}/%{name}-%{version}-%{release}-%{_arch}-root
Summary: The RabbitMQ server

%if 0%{?fedora} || 0%{?rhel} >= 7
Requires(pre): systemd
Requires(post): systemd
Requires(preun): systemd
%else
Requires(post): %%REQUIRES%%
Requires(pre): %%REQUIRES%%
%endif

%description
RabbitMQ is an open source multi-protocol messaging broker.

# We want to install into /usr/lib, even on 64-bit platforms
%define _rabbit_libdir %{_exec_prefix}/lib/rabbitmq
%define _rabbit_erllibdir %{_rabbit_libdir}/lib/rabbitmq_server-%{upstream_version}
%define _rabbit_server_ocf scripts/rabbitmq-server.ocf
%define _plugins_state_dir %{_localstatedir}/lib/rabbitmq/plugins
%define _rabbit_server_ha_ocf scripts/rabbitmq-server-ha.ocf
%define _rabbitmqctl_autocomplete scripts/rabbitmqctl-autocomplete.sh


%define _maindir %{buildroot}%{_rabbit_erllibdir}


%prep
%setup -q -n %{name}-%{upstream_version}

%build
cp -a deps/rabbit/docs/README-for-packages %{_builddir}/rabbitmq-server-%{upstream_version}/README
env -u DEPS_DIR make %{?_smp_mflags} dist manpages

%install
rm -rf %{buildroot}

env -u DEPS_DIR make install install-bin install-man DESTDIR=%{buildroot} PREFIX=%{_exec_prefix} RMQ_ROOTDIR=%{_rabbit_libdir} RMQ_ERLAPP_DIR=%{_rabbit_erllibdir} MANDIR=%{_mandir}

mkdir -p %{buildroot}%{_localstatedir}/lib/rabbitmq/mnesia
mkdir -p %{buildroot}%{_localstatedir}/log/rabbitmq

#Copy all necessary lib files etc.

%if 0%{?fedora} || 0%{?rhel} >= 7
install -p -D -m 0644 %{S:3} %{buildroot}%{_unitdir}/%{name}.service
%else
install -p -D -m 0755 %{S:1} %{buildroot}%{_initrddir}/rabbitmq-server
%endif

install -p -D -m 0755 %{_rabbit_server_ocf} %{buildroot}%{_exec_prefix}/lib/ocf/resource.d/rabbitmq/rabbitmq-server
install -p -D -m 0755 %{_rabbit_server_ha_ocf} %{buildroot}%{_exec_prefix}/lib/ocf/resource.d/rabbitmq/rabbitmq-server-ha
install -p -D -m 0644 %{S:2} %{buildroot}%{_sysconfdir}/logrotate.d/rabbitmq-server

install -p -D -m 0755 %{_rabbitmqctl_autocomplete} %{buildroot}%{_sysconfdir}/profile.d/rabbitmqctl-autocomplete.sh
install -p -D -m 0755 scripts/zsh_autocomplete.sh %{buildroot}%{_datarootdir}/zsh/vendor-functions/_enable_rabbitmqctl_completion


mkdir -p %{buildroot}%{_sysconfdir}/rabbitmq

mkdir -p %{buildroot}%{_sbindir}
sed -e 's|@SU_RABBITMQ_SH_C@|su rabbitmq -s /bin/sh -c|' \
	-e 's|@STDOUT_STDERR_REDIRECTION@||' \
	< scripts/rabbitmq-script-wrapper \
	> %{buildroot}%{_sbindir}/rabbitmqctl
chmod 0755 %{buildroot}%{_sbindir}/rabbitmqctl
for script in rabbitmq-server rabbitmq-plugins rabbitmq-diagnostics; do \
	cp -a %{buildroot}%{_sbindir}/rabbitmqctl \
	 %{buildroot}%{_sbindir}/$script; \
done

%if 0%{?fedora} > 14 || 0%{?rhel} >= 7
install -D -p -m 0644 %{SOURCE4} %{buildroot}%{_prefix}/lib/tmpfiles.d/%{name}.conf
%endif

rm %{_maindir}/LICENSE* %{_maindir}/INSTALL

#Build the list of files
echo '%defattr(-,root,root, -)' >%{_builddir}/%{name}.files
find %{buildroot} -path %{buildroot}%{_sysconfdir} -prune -o '!' -type d -printf "/%%P\n" >>%{_builddir}/%{name}.files

%pre

if [ $1 -gt 1 ]; then
  # Upgrade - stop previous instance of rabbitmq-server init.d (this
  # will also activate systemd if it was used) script.
  /sbin/service rabbitmq-server stop
fi

# create rabbitmq group
if ! getent group rabbitmq >/dev/null; then
        groupadd -r rabbitmq
fi

# create rabbitmq user
if ! getent passwd rabbitmq >/dev/null; then
        useradd -r -g rabbitmq -d %{_localstatedir}/lib/rabbitmq rabbitmq \
            -c "RabbitMQ messaging server"
fi

%post

%if 0%{?fedora} || 0%{?rhel} >= 7
# %%systemd_post %%{name}.service
# manual expansion of systemd_post as this doesn't appear to
# expand correctly on debian machines
if [ $1 -eq 1 ] ; then
    # Initial installation
    systemctl preset %{name}.service >/dev/null 2>&1 || :
fi
/bin/systemctl daemon-reload
%else
/sbin/chkconfig --add %{name}
%endif

if [ -f %{_sysconfdir}/rabbitmq/rabbitmq.conf ] && [ ! -f %{_sysconfdir}/rabbitmq/rabbitmq-env.conf ]; then
    mv %{_sysconfdir}/rabbitmq/rabbitmq.conf %{_sysconfdir}/rabbitmq/rabbitmq-env.conf
fi

chmod -R o-rwx,g-w %{_localstatedir}/lib/rabbitmq/mnesia

<<<<<<< HEAD
# Update profile to enable autocompletion
. /etc/profile

if [ -n "$ZSH_VERSION" ]; then
    echo "Z Shell detected.
to enable rabbitmqctl autocompletion add the following to your .zshrc file:
autoload _enable_rabbitmqctl_completion; _enable_rabbitmqctl_completion"
fi
=======
>>>>>>> cd822d1e

%preun
if [ $1 = 0 ]; then
  #Complete uninstall
%if 0%{?fedora} || 0%{?rhel} >= 7
  systemctl stop rabbitmq-server
%else
  /sbin/service rabbitmq-server stop
  /sbin/chkconfig --del rabbitmq-server
%endif

  # We do not remove /var/log and /var/lib directories
  # Leave rabbitmq user and group
fi

# Clean out plugin activation state, both on uninstall and upgrade
rm -rf %{_plugins_state_dir}
for ext in rel script boot ; do
    rm -f %{_rabbit_erllibdir}/ebin/rabbit.$ext
done

%postun
%if 0%{?fedora} || 0%{?rhel} >= 7
# %%systemd_postun_with_restart %%{name}.service
# manual expansion of systemd_postun_with_restart as this doesn't appear to
# expand correctly on debian machines
if [ $1 -ge 1 ] ; then
    # Package upgrade, not uninstall
    systemctl try-restart %{name}.service >/dev/null 2>&1 || :
fi
%else
if [ $1 -gt 1 ]; then
   /sbin/service %{name} try-restart
fi
%endif

%if 0%{?fedora} > 17 || 0%{?rhel} >= 7
# For prior versions older than this, do a conversion
# from sysv to systemd
%triggerun -- %{name} < 3.6.5
# Save the current service runlevel info
# User must manually run systemd-sysv-convert --apply opensips
# to migrate them to systemd targets
/usr/bin/systemd-sysv-convert --save %{name} >/dev/null 2>&1 ||:

# Run these because the SysV package being removed won't do them
/sbin/chkconfig --del %{name} >/dev/null 2>&1 || :
/bin/systemctl try-restart %{name}.service >/dev/null 2>&1 || :
%endif

%files -f ../%{name}.files
%defattr(-,root,root,-)
%attr(0755, rabbitmq, rabbitmq) %dir %{_localstatedir}/lib/rabbitmq
%attr(0750, rabbitmq, rabbitmq) %dir %{_localstatedir}/lib/rabbitmq/mnesia
%attr(0755, rabbitmq, rabbitmq) %dir %{_localstatedir}/log/rabbitmq
%attr(2750, -, rabbitmq) %dir %{_sysconfdir}/rabbitmq
 


%if 0%{?rhel} < 7
%{_initrddir}/rabbitmq-server
%endif

%{_sysconfdir}/profile.d/rabbitmqctl-autocomplete.sh
%{_datarootdir}/zsh/vendor-functions/_enable_rabbitmqctl_completion

%config(noreplace) %{_sysconfdir}/logrotate.d/rabbitmq-server
%doc LICENSE*
%doc README
%doc deps/rabbit/docs/rabbitmq.config.example
%doc deps/rabbit/docs/set_rabbitmq_policy.sh.example

%clean
rm -rf %{buildroot}

%changelog
* Thu May 25 2017 michael@rabbitmq.com 3.6.10-1
- New Upstream Release

* Wed Mar 29 2017 michael@rabbitmq.com 3.6.9-1
- New Upstream Release

* Fri Mar 17 2017 michael@rabbitmq.com 3.6.8-1
- New Upstream Release

* Wed Mar 15 2017 michael@rabbitmq.com 3.6.7-1
- New Upstream Release

* Mon Nov 21 2016 michael@rabbitmq.com 3.6.6-1
- New Upstream Release

* Fri Aug 5 2016 michael@rabbitmq.com 3.6.5-1
- New Upstream Release

* Fri Jul 29 2016 michael@rabbitmq.com 3.6.4-1
- New Upstream Release

* Wed Jul 6 2016 michael@rabbitmq.com 3.6.3-1
- New Upstream Release

* Thu May 19 2016 michael@rabbitmq.com 3.6.2-1
- New Upstream Release

* Tue Mar 1 2016 michael@rabbitmq.com 3.6.1-1
- New Upstream Release

* Tue Dec 22 2015 michael@rabbitmq.com 3.6.0-1
- New Upstream Release

* Tue Dec 15 2015 michael@rabbitmq.com 3.5.7-1
- New Upstream Release

* Wed Oct 7 2015 michael@rabbitmq.com 3.5.6-1
- New Upstream Release

* Thu Sep 24 2015 jean-sebastien@rabbitmq.com 3.5.5-3
- Fix bashism in rabbitmq-script-wrapper

* Thu Sep 24 2015 jean-sebastien@rabbitmq.com 3.5.5-1
- New Upstream Release

* Tue Jul 21 2015 michael@rabbitmq.com 3.5.4-1
- New Upstream Release

* Fri May 22 2015 jean-sebastien@rabbitmq.com 3.5.3-1
- New Upstream Release

* Tue May 12 2015 jean-sebastien@rabbitmq.com 3.5.2-1
- New Upstream Release

* Thu Apr 2 2015 michael@rabbitmq.com 3.5.1-1
- New Upstream Release

* Wed Mar 11 2015 jean-sebastien@rabbitmq.com 3.5.0-1
- New Upstream Release

* Wed Feb 11 2015 michael@rabbitmq.com 3.4.4-1
- New Upstream Release

* Tue Jan 6 2015 jean-sebastien@rabbitmq.com 3.4.3-1
- New Upstream Release

* Wed Nov 26 2014 simon@rabbitmq.com 3.4.2-1
- New Upstream Release

* Wed Oct 29 2014 simon@rabbitmq.com 3.4.1-1
- New Upstream Release

* Tue Oct 21 2014 simon@rabbitmq.com 3.4.0-1
- New Upstream Release

* Mon Aug 11 2014 simon@rabbitmq.com 3.3.5-1
- New Upstream Release

* Tue Jun 24 2014 simon@rabbitmq.com 3.3.4-1
- New Upstream Release

* Mon Jun 16 2014 simon@rabbitmq.com 3.3.3-1
- New Upstream Release

* Mon Jun 9 2014 simon@rabbitmq.com 3.3.2-1
- New Upstream Release

* Tue Apr 29 2014 simon@rabbitmq.com 3.3.1-1
- New Upstream Release

* Wed Apr 2 2014 simon@rabbitmq.com 3.3.0-1
- New Upstream Release

* Mon Mar 3 2014 simon@rabbitmq.com 3.2.4-1
- New Upstream Release

* Thu Jan 23 2014 emile@rabbitmq.com 3.2.3-1
- New Upstream Release

* Tue Dec 10 2013 emile@rabbitmq.com 3.2.2-1
- New Upstream Release

* Wed Oct 23 2013 emile@rabbitmq.com 3.2.0-1
- New Upstream Release

* Thu Aug 15 2013 simon@rabbitmq.com 3.1.5-1
- New Upstream Release

* Tue Jun 25 2013 tim@rabbitmq.com 3.1.3-1
- New Upstream Release

* Mon Jun 24 2013 tim@rabbitmq.com 3.1.2-1
- New Upstream Release

* Mon May 20 2013 tim@rabbitmq.com 3.1.1-1
- Test release

* Wed May 1 2013 simon@rabbitmq.com 3.1.0-1
- New Upstream Release

* Tue Dec 11 2012 simon@rabbitmq.com 3.0.1-1
- New Upstream Release

* Fri Nov 16 2012 simon@rabbitmq.com 3.0.0-1
- New Upstream Release

* Fri Dec 16 2011 steve@rabbitmq.com 2.7.1-1
- New Upstream Release

* Tue Nov 8 2011 steve@rabbitmq.com 2.7.0-1
- New Upstream Release

* Fri Sep 9 2011 tim@rabbitmq.com 2.6.1-1
- New Upstream Release

* Fri Aug 26 2011 tim@rabbitmq.com 2.6.0-1
- New Upstream Release

* Mon Jun 27 2011 simon@rabbitmq.com 2.5.1-1
- New Upstream Release

* Thu Jun 9 2011 jerryk@vmware.com 2.5.0-1
- New Upstream Release

* Thu Apr 7 2011 Alexandru Scvortov <alexandru@rabbitmq.com> 2.4.1-1
- New Upstream Release

* Tue Mar 22 2011 Alexandru Scvortov <alexandru@rabbitmq.com> 2.4.0-1
- New Upstream Release

* Thu Feb 3 2011 simon@rabbitmq.com 2.3.1-1
- New Upstream Release

* Tue Feb 1 2011 simon@rabbitmq.com 2.3.0-1
- New Upstream Release

* Mon Nov 29 2010 rob@rabbitmq.com 2.2.0-1
- New Upstream Release

* Tue Oct 19 2010 vlad@rabbitmq.com 2.1.1-1
- New Upstream Release

* Tue Sep 14 2010 marek@rabbitmq.com 2.1.0-1
- New Upstream Release

* Mon Aug 23 2010 mikeb@rabbitmq.com 2.0.0-1
- New Upstream Release

* Wed Jul 14 2010 Emile Joubert <emile@rabbitmq.com> 1.8.1-1
- New Upstream Release

* Tue Jun 15 2010 Matthew Sackman <matthew@rabbitmq.com> 1.8.0-1
- New Upstream Release

* Mon Feb 15 2010 Matthew Sackman <matthew@lshift.net> 1.7.2-1
- New Upstream Release

* Fri Jan 22 2010 Matthew Sackman <matthew@lshift.net> 1.7.1-1
- New Upstream Release

* Mon Oct 5 2009 David Wragg <dpw@lshift.net> 1.7.0-1
- New upstream release

* Wed Jun 17 2009 Matthias Radestock <matthias@lshift.net> 1.6.0-1
- New upstream release

* Tue May 19 2009 Matthias Radestock <matthias@lshift.net> 1.5.5-1
- Maintenance release for the 1.5.x series

* Mon Apr 6 2009 Matthias Radestock <matthias@lshift.net> 1.5.4-1
- Maintenance release for the 1.5.x series

* Tue Feb 24 2009 Tony Garnock-Jones <tonyg@lshift.net> 1.5.3-1
- Maintenance release for the 1.5.x series

* Mon Feb 23 2009 Tony Garnock-Jones <tonyg@lshift.net> 1.5.2-1
- Maintenance release for the 1.5.x series

* Mon Jan 19 2009 Ben Hood <0x6e6562@gmail.com> 1.5.1-1
- Maintenance release for the 1.5.x series

* Wed Dec 17 2008 Matthias Radestock <matthias@lshift.net> 1.5.0-1
- New upstream release

* Thu Jul 24 2008 Tony Garnock-Jones <tonyg@lshift.net> 1.4.0-1
- New upstream release

* Mon Mar 3 2008 Adrien Pierard <adrian@lshift.net> 1.3.0-1
- New upstream release

* Wed Sep 26 2007 Simon MacMullen <simon@lshift.net> 1.2.0-1
- New upstream release

* Wed Aug 29 2007 Simon MacMullen <simon@lshift.net> 1.1.1-1
- New upstream release

* Mon Jul 30 2007 Simon MacMullen <simon@lshift.net> 1.1.0-1.alpha
- New upstream release

* Tue Jun 12 2007 Hubert Plociniczak <hubert@lshift.net> 1.0.0-1.20070607
- Building from source tarball, added starting script, stopping

* Mon May 21 2007 Hubert Plociniczak <hubert@lshift.net> 1.0.0-1.alpha
- Initial build of server library of RabbitMQ package<|MERGE_RESOLUTION|>--- conflicted
+++ resolved
@@ -141,7 +141,6 @@
 
 chmod -R o-rwx,g-w %{_localstatedir}/lib/rabbitmq/mnesia
 
-<<<<<<< HEAD
 # Update profile to enable autocompletion
 . /etc/profile
 
@@ -150,8 +149,6 @@
 to enable rabbitmqctl autocompletion add the following to your .zshrc file:
 autoload _enable_rabbitmqctl_completion; _enable_rabbitmqctl_completion"
 fi
-=======
->>>>>>> cd822d1e
 
 %preun
 if [ $1 = 0 ]; then
