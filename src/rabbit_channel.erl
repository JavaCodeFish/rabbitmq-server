%% The contents of this file are subject to the Mozilla Public License
%% Version 1.1 (the "License"); you may not use this file except in
%% compliance with the License. You may obtain a copy of the License
%% at http://www.mozilla.org/MPL/
%%
%% Software distributed under the License is distributed on an "AS IS"
%% basis, WITHOUT WARRANTY OF ANY KIND, either express or implied. See
%% the License for the specific language governing rights and
%% limitations under the License.
%%
%% The Original Code is RabbitMQ.
%%
%% The Initial Developer of the Original Code is VMware, Inc.
%% Copyright (c) 2007-2012 VMware, Inc.  All rights reserved.
%%

-module(rabbit_channel).
-include("rabbit_framing.hrl").
-include("rabbit.hrl").

-behaviour(gen_server2).

-export([start_link/11, do/2, do/3, do_flow/3, flush/1, shutdown/1]).
-export([send_command/2, deliver/4, flushed/2]).
-export([list/0, info_keys/0, info/1, info/2, info_all/0, info_all/1]).
-export([refresh_config_local/0, ready_for_close/1]).
-export([force_event_refresh/0]).

-export([init/1, terminate/2, code_change/3, handle_call/3, handle_cast/2,
         handle_info/2, handle_pre_hibernate/1, prioritise_call/3,
         prioritise_cast/2, prioritise_info/2, format_message_queue/2]).
%% Internal
-export([list_local/0]).

-record(ch, {state, protocol, channel, reader_pid, writer_pid, conn_pid,
             conn_name, limiter, tx_status, next_tag, unacked_message_q,
             uncommitted_message_q, uncommitted_acks, uncommitted_nacks, user,
             virtual_host, most_recently_declared_queue, queue_monitors,
             consumer_mapping, blocking, queue_consumers, queue_collector_pid,
             stats_timer, confirm_enabled, publish_seqno, unconfirmed,
             confirmed, capabilities, trace_state}).

-define(MAX_PERMISSION_CACHE_SIZE, 12).

-define(STATISTICS_KEYS,
        [pid,
         transactional,
         confirm,
         consumer_count,
         messages_unacknowledged,
         messages_unconfirmed,
         messages_uncommitted,
         acks_uncommitted,
         prefetch_count,
         client_flow_blocked]).

-define(CREATION_EVENT_KEYS,
        [pid,
         name,
         connection,
         number,
         user,
         vhost]).

-define(INFO_KEYS, ?CREATION_EVENT_KEYS ++ ?STATISTICS_KEYS -- [pid]).

%%----------------------------------------------------------------------------

-ifdef(use_specs).

-export_type([channel_number/0]).

-type(channel_number() :: non_neg_integer()).

-spec(start_link/11 ::
        (channel_number(), pid(), pid(), pid(), string(),
         rabbit_types:protocol(), rabbit_types:user(), rabbit_types:vhost(),
         rabbit_framing:amqp_table(),
         pid(), rabbit_limiter:token()) -> rabbit_types:ok_pid_or_error()).
-spec(do/2 :: (pid(), rabbit_framing:amqp_method_record()) -> 'ok').
-spec(do/3 :: (pid(), rabbit_framing:amqp_method_record(),
               rabbit_types:maybe(rabbit_types:content())) -> 'ok').
-spec(do_flow/3 :: (pid(), rabbit_framing:amqp_method_record(),
                    rabbit_types:maybe(rabbit_types:content())) -> 'ok').
-spec(flush/1 :: (pid()) -> 'ok').
-spec(shutdown/1 :: (pid()) -> 'ok').
-spec(send_command/2 :: (pid(), rabbit_framing:amqp_method_record()) -> 'ok').
-spec(deliver/4 ::
        (pid(), rabbit_types:ctag(), boolean(), rabbit_amqqueue:qmsg())
        -> 'ok').
-spec(flushed/2 :: (pid(), pid()) -> 'ok').
-spec(list/0 :: () -> [pid()]).
-spec(list_local/0 :: () -> [pid()]).
-spec(info_keys/0 :: () -> rabbit_types:info_keys()).
-spec(info/1 :: (pid()) -> rabbit_types:infos()).
-spec(info/2 :: (pid(), rabbit_types:info_keys()) -> rabbit_types:infos()).
-spec(info_all/0 :: () -> [rabbit_types:infos()]).
-spec(info_all/1 :: (rabbit_types:info_keys()) -> [rabbit_types:infos()]).
-spec(refresh_config_local/0 :: () -> 'ok').
-spec(ready_for_close/1 :: (pid()) -> 'ok').
-spec(force_event_refresh/0 :: () -> 'ok').

-endif.

%%----------------------------------------------------------------------------

start_link(Channel, ReaderPid, WriterPid, ConnPid, ConnName, Protocol, User,
           VHost, Capabilities, CollectorPid, Limiter) ->
    gen_server2:start_link(
      ?MODULE, [Channel, ReaderPid, WriterPid, ConnPid, ConnName, Protocol,
                User, VHost, Capabilities, CollectorPid, Limiter], []).

do(Pid, Method) ->
    do(Pid, Method, none).

do(Pid, Method, Content) ->
    gen_server2:cast(Pid, {method, Method, Content, noflow}).

do_flow(Pid, Method, Content) ->
    credit_flow:send(Pid),
    gen_server2:cast(Pid, {method, Method, Content, flow}).

flush(Pid) ->
    gen_server2:call(Pid, flush, infinity).

shutdown(Pid) ->
    gen_server2:cast(Pid, terminate).

send_command(Pid, Msg) ->
    gen_server2:cast(Pid,  {command, Msg}).

deliver(Pid, ConsumerTag, AckRequired, Msg) ->
    gen_server2:cast(Pid, {deliver, ConsumerTag, AckRequired, Msg}).

flushed(Pid, QPid) ->
    gen_server2:cast(Pid, {flushed, QPid}).

list() ->
    rabbit_misc:append_rpc_all_nodes(rabbit_mnesia:running_clustered_nodes(),
                                     rabbit_channel, list_local, []).

list_local() ->
    pg_local:get_members(rabbit_channels).

info_keys() -> ?INFO_KEYS.

info(Pid) ->
    gen_server2:call(Pid, info, infinity).

info(Pid, Items) ->
    case gen_server2:call(Pid, {info, Items}, infinity) of
        {ok, Res}      -> Res;
        {error, Error} -> throw(Error)
    end.

info_all() ->
    rabbit_misc:filter_exit_map(fun (C) -> info(C) end, list()).

info_all(Items) ->
    rabbit_misc:filter_exit_map(fun (C) -> info(C, Items) end, list()).

refresh_config_local() ->
    rabbit_misc:upmap(
      fun (C) -> gen_server2:call(C, refresh_config) end, list_local()),
    ok.

ready_for_close(Pid) ->
    gen_server2:cast(Pid, ready_for_close).

force_event_refresh() ->
    [gen_server2:cast(C, force_event_refresh) || C <- list()],
    ok.

%%---------------------------------------------------------------------------

init([Channel, ReaderPid, WriterPid, ConnPid, ConnName, Protocol, User, VHost,
      Capabilities, CollectorPid, Limiter]) ->
    process_flag(trap_exit, true),
    ok = pg_local:join(rabbit_channels, self()),
    State = #ch{state                   = starting,
                protocol                = Protocol,
                channel                 = Channel,
                reader_pid              = ReaderPid,
                writer_pid              = WriterPid,
                conn_pid                = ConnPid,
                conn_name               = ConnName,
                limiter                 = Limiter,
                tx_status               = none,
                next_tag                = 1,
                unacked_message_q       = queue:new(),
                uncommitted_message_q   = queue:new(),
                uncommitted_acks        = [],
                uncommitted_nacks       = [],
                user                    = User,
                virtual_host            = VHost,
                most_recently_declared_queue = <<>>,
                queue_monitors          = pmon:new(),
                consumer_mapping        = dict:new(),
                blocking                = sets:new(),
                queue_consumers         = dict:new(),
                queue_collector_pid     = CollectorPid,
                confirm_enabled         = false,
                publish_seqno           = 1,
                unconfirmed             = dtree:empty(),
                confirmed               = [],
                capabilities            = Capabilities,
                trace_state             = rabbit_trace:init(VHost)},
    State1 = rabbit_event:init_stats_timer(State, #ch.stats_timer),
    rabbit_event:notify(channel_created, infos(?CREATION_EVENT_KEYS, State1)),
    rabbit_event:if_enabled(State1, #ch.stats_timer,
                            fun() -> emit_stats(State1) end),
    {ok, State1, hibernate,
     {backoff, ?HIBERNATE_AFTER_MIN, ?HIBERNATE_AFTER_MIN, ?DESIRED_HIBERNATE}}.

prioritise_call(Msg, _From, _State) ->
    case Msg of
        info           -> 9;
        {info, _Items} -> 9;
        _              -> 0
    end.

prioritise_cast(Msg, _State) ->
    case Msg of
        {confirm, _MsgSeqNos, _QPid} -> 5;
        _                            -> 0
    end.

prioritise_info(Msg, _State) ->
    case Msg of
        emit_stats                   -> 7;
        _                            -> 0
    end.

handle_call(flush, _From, State) ->
    reply(ok, State);

handle_call(info, _From, State) ->
    reply(infos(?INFO_KEYS, State), State);

handle_call({info, Items}, _From, State) ->
    try
        reply({ok, infos(Items, State)}, State)
    catch Error -> reply({error, Error}, State)
    end;

handle_call(refresh_config, _From, State = #ch{virtual_host = VHost}) ->
    reply(ok, State#ch{trace_state = rabbit_trace:init(VHost)});

handle_call(_Request, _From, State) ->
    noreply(State).

handle_cast({method, Method, Content, Flow},
            State = #ch{reader_pid = Reader}) ->
    case Flow of
        flow   -> credit_flow:ack(Reader);
        noflow -> ok
    end,
    try handle_method(Method, Content, State) of
        {reply, Reply, NewState} ->
            ok = rabbit_writer:send_command(NewState#ch.writer_pid, Reply),
            noreply(NewState);
        {noreply, NewState} ->
            noreply(NewState);
        stop ->
            {stop, normal, State}
    catch
        exit:Reason = #amqp_error{} ->
            MethodName = rabbit_misc:method_record_type(Method),
            send_exception(Reason#amqp_error{method = MethodName}, State);
        _:Reason ->
            {stop, {Reason, erlang:get_stacktrace()}, State}
    end;

handle_cast({flushed, QPid}, State) ->
    {noreply, queue_blocked(QPid, State), hibernate};

handle_cast(ready_for_close, State = #ch{state      = closing,
                                         writer_pid = WriterPid}) ->
    ok = rabbit_writer:send_command_sync(WriterPid, #'channel.close_ok'{}),
    {stop, normal, State};

handle_cast(terminate, State) ->
    {stop, normal, State};

handle_cast({command, #'basic.consume_ok'{consumer_tag = ConsumerTag} = Msg},
            State = #ch{writer_pid = WriterPid}) ->
    ok = rabbit_writer:send_command(WriterPid, Msg),
    noreply(consumer_monitor(ConsumerTag, State));

handle_cast({command, Msg}, State = #ch{writer_pid = WriterPid}) ->
    ok = rabbit_writer:send_command(WriterPid, Msg),
    noreply(State);

handle_cast({deliver, ConsumerTag, AckRequired,
             Msg = {_QName, QPid, _MsgId, Redelivered,
                    #basic_message{exchange_name = ExchangeName,
                                   routing_keys  = [RoutingKey | _CcRoutes],
                                   content       = Content}}},
            State = #ch{writer_pid = WriterPid,
                        next_tag   = DeliveryTag}) ->
    ok = rabbit_writer:send_command_and_notify(
           WriterPid, QPid, self(),
           #'basic.deliver'{consumer_tag = ConsumerTag,
                            delivery_tag = DeliveryTag,
                            redelivered  = Redelivered,
                            exchange     = ExchangeName#resource.name,
                            routing_key  = RoutingKey},
           Content),
    noreply(record_sent(ConsumerTag, AckRequired, Msg, State));

handle_cast(force_event_refresh, State) ->
    rabbit_event:notify(channel_created, infos(?CREATION_EVENT_KEYS, State)),
    noreply(State);
handle_cast({confirm, MsgSeqNos, From}, State) ->
    State1 = #ch{confirmed = C} = confirm(MsgSeqNos, From, State),
    noreply([send_confirms], State1, case C of [] -> hibernate; _ -> 0 end).

handle_info({bump_credit, Msg}, State) ->
    credit_flow:handle_bump_msg(Msg),
    noreply(State);

handle_info(timeout, State) ->
    noreply(State);

handle_info(emit_stats, State) ->
    emit_stats(State),
    noreply([ensure_stats_timer],
            rabbit_event:reset_stats_timer(State, #ch.stats_timer));

handle_info({'DOWN', _MRef, process, QPid, Reason}, State) ->
    State1 = handle_publishing_queue_down(QPid, Reason, State),
    State2 = queue_blocked(QPid, State1),
    State3 = handle_consuming_queue_down(QPid, State2),
    credit_flow:peer_down(QPid),
    erase_queue_stats(QPid),
    noreply(State3#ch{queue_monitors = pmon:erase(
                                         QPid, State3#ch.queue_monitors)});

handle_info({'EXIT', _Pid, Reason}, State) ->
    {stop, Reason, State}.

handle_pre_hibernate(State) ->
    ok = clear_permission_cache(),
    rabbit_event:if_enabled(
      State, #ch.stats_timer,
      fun () -> emit_stats(State, [{idle_since, now()}]) end),
    {hibernate, rabbit_event:stop_stats_timer(State, #ch.stats_timer)}.

terminate(Reason, State) ->
    {Res, _State1} = notify_queues(State),
    case Reason of
        normal            -> ok = Res;
        shutdown          -> ok = Res;
        {shutdown, _Term} -> ok = Res;
        _                 -> ok
    end,
    pg_local:leave(rabbit_channels, self()),
    rabbit_event:notify(channel_closed, [{pid, self()}]).

code_change(_OldVsn, State, _Extra) ->
    {ok, State}.

format_message_queue(Opt, MQ) -> rabbit_misc:format_message_queue(Opt, MQ).

%%---------------------------------------------------------------------------

reply(Reply, NewState) -> reply(Reply, [], NewState).

reply(Reply, Mask, NewState) -> reply(Reply, Mask, NewState, hibernate).

reply(Reply, Mask, NewState, Timeout) ->
    {reply, Reply, next_state(Mask, NewState), Timeout}.

noreply(NewState) -> noreply([], NewState).

noreply(Mask, NewState) -> noreply(Mask, NewState, hibernate).

noreply(Mask, NewState, Timeout) ->
    {noreply, next_state(Mask, NewState), Timeout}.

-define(MASKED_CALL(Fun, Mask, State),
        case lists:member(Fun, Mask) of
            true  -> State;
            false -> Fun(State)
        end).

next_state(Mask, State) ->
    State1 = ?MASKED_CALL(ensure_stats_timer, Mask, State),
    State2 = ?MASKED_CALL(send_confirms,      Mask, State1),
    State2.

ensure_stats_timer(State) ->
    rabbit_event:ensure_stats_timer(State, #ch.stats_timer, emit_stats).

return_ok(State, true, _Msg)  -> {noreply, State};
return_ok(State, false, Msg)  -> {reply, Msg, State}.

ok_msg(true, _Msg) -> undefined;
ok_msg(false, Msg) -> Msg.

send_exception(Reason, State = #ch{protocol   = Protocol,
                                   channel    = Channel,
                                   writer_pid = WriterPid,
                                   reader_pid = ReaderPid,
                                   conn_pid   = ConnPid}) ->
    {CloseChannel, CloseMethod} =
        rabbit_binary_generator:map_exception(Channel, Reason, Protocol),
    rabbit_log:error("connection ~p, channel ~p - error:~n~p~n",
                     [ConnPid, Channel, Reason]),
    %% something bad's happened: notify_queues may not be 'ok'
    {_Result, State1} = notify_queues(State),
    case CloseChannel of
        Channel -> ok = rabbit_writer:send_command(WriterPid, CloseMethod),
                   {noreply, State1};
        _       -> ReaderPid ! {channel_exit, Channel, Reason},
                   {stop, normal, State1}
    end.

return_queue_declare_ok(#resource{name = ActualName},
                        NoWait, MessageCount, ConsumerCount, State) ->
    return_ok(State#ch{most_recently_declared_queue = ActualName}, NoWait,
              #'queue.declare_ok'{queue          = ActualName,
                                  message_count  = MessageCount,
                                  consumer_count = ConsumerCount}).

check_resource_access(User, Resource, Perm) ->
    V = {Resource, Perm},
    Cache = case get(permission_cache) of
                undefined -> [];
                Other     -> Other
            end,
    CacheTail =
        case lists:member(V, Cache) of
            true  -> lists:delete(V, Cache);
            false -> ok = rabbit_access_control:check_resource_access(
                            User, Resource, Perm),
                     lists:sublist(Cache, ?MAX_PERMISSION_CACHE_SIZE - 1)
        end,
    put(permission_cache, [V | CacheTail]),
    ok.

clear_permission_cache() ->
    erase(permission_cache),
    ok.

check_configure_permitted(Resource, #ch{user = User}) ->
    check_resource_access(User, Resource, configure).

check_write_permitted(Resource, #ch{user = User}) ->
    check_resource_access(User, Resource, write).

check_read_permitted(Resource, #ch{user = User}) ->
    check_resource_access(User, Resource, read).

check_user_id_header(#'P_basic'{user_id = undefined}, _) ->
    ok;
check_user_id_header(#'P_basic'{user_id = Username},
                     #ch{user = #user{username = Username}}) ->
    ok;
check_user_id_header(#'P_basic'{user_id = Claimed},
                     #ch{user = #user{username = Actual}}) ->
    rabbit_misc:protocol_error(
      precondition_failed, "user_id property set to '~s' but "
      "authenticated user was '~s'", [Claimed, Actual]).

check_internal_exchange(#exchange{name = Name, internal = true}) ->
    rabbit_misc:protocol_error(access_refused,
                               "cannot publish to internal ~s",
                               [rabbit_misc:rs(Name)]);
check_internal_exchange(_) ->
    ok.

expand_queue_name_shortcut(<<>>, #ch{most_recently_declared_queue = <<>>}) ->
    rabbit_misc:protocol_error(
      not_found, "no previously declared queue", []);
expand_queue_name_shortcut(<<>>, #ch{virtual_host = VHostPath,
                                     most_recently_declared_queue = MRDQ}) ->
    rabbit_misc:r(VHostPath, queue, MRDQ);
expand_queue_name_shortcut(QueueNameBin, #ch{virtual_host = VHostPath}) ->
    rabbit_misc:r(VHostPath, queue, QueueNameBin).

expand_routing_key_shortcut(<<>>, <<>>,
                            #ch{most_recently_declared_queue = <<>>}) ->
    rabbit_misc:protocol_error(
      not_found, "no previously declared queue", []);
expand_routing_key_shortcut(<<>>, <<>>,
                            #ch{most_recently_declared_queue = MRDQ}) ->
    MRDQ;
expand_routing_key_shortcut(_QueueNameBin, RoutingKey, _State) ->
    RoutingKey.

expand_binding(queue, DestinationNameBin, RoutingKey, State) ->
    {expand_queue_name_shortcut(DestinationNameBin, State),
     expand_routing_key_shortcut(DestinationNameBin, RoutingKey, State)};
expand_binding(exchange, DestinationNameBin, RoutingKey, State) ->
    {rabbit_misc:r(State#ch.virtual_host, exchange, DestinationNameBin),
     RoutingKey}.

check_not_default_exchange(#resource{kind = exchange, name = <<"">>}) ->
    rabbit_misc:protocol_error(
      access_refused, "operation not permitted on the default exchange", []);
check_not_default_exchange(_) ->
    ok.

%% check that an exchange/queue name does not contain the reserved
%% "amq."  prefix.
%%
%% One, quite reasonable, interpretation of the spec, taken by the
%% QPid M1 Java client, is that the exclusion of "amq." prefixed names
%% only applies on actual creation, and not in the cases where the
%% entity already exists. This is how we use this function in the code
%% below. However, AMQP JIRA 123 changes that in 0-10, and possibly
%% 0-9SP1, making it illegal to attempt to declare an exchange/queue
%% with an amq.* name when passive=false. So this will need
%% revisiting.
%%
%% TODO: enforce other constraints on name. See AMQP JIRA 69.
check_name(Kind, NameBin = <<"amq.", _/binary>>) ->
    rabbit_misc:protocol_error(
      access_refused,
      "~s name '~s' contains reserved prefix 'amq.*'",[Kind, NameBin]);
check_name(_Kind, NameBin) ->
    NameBin.

queue_blocked(QPid, State = #ch{blocking = Blocking}) ->
    case sets:is_element(QPid, Blocking) of
        false -> State;
        true  -> Blocking1 = sets:del_element(QPid, Blocking),
                 ok = case sets:size(Blocking1) of
                          0 -> rabbit_writer:send_command(
                                 State#ch.writer_pid,
                                 #'channel.flow_ok'{active = false});
                          _ -> ok
                      end,
                 State#ch{blocking = Blocking1}
    end.

record_confirm(undefined, _, State) ->
    State;
record_confirm(MsgSeqNo, XName, State) ->
    record_confirms([{MsgSeqNo, XName}], State).

record_confirms([], State) ->
    State;
record_confirms(MXs, State = #ch{confirmed = C}) ->
    State#ch{confirmed = [MXs | C]}.

confirm([], _QPid, State) ->
    State;
confirm(MsgSeqNos, QPid, State = #ch{unconfirmed = UC}) ->
    {MXs, UC1} = dtree:take(MsgSeqNos, QPid, UC),
    record_confirms(MXs, State#ch{unconfirmed = UC1}).

handle_method(#'channel.open'{}, _, State = #ch{state = starting}) ->
    {reply, #'channel.open_ok'{}, State#ch{state = running}};

handle_method(#'channel.open'{}, _, _State) ->
    rabbit_misc:protocol_error(
      command_invalid, "second 'channel.open' seen", []);

handle_method(_Method, _, #ch{state = starting}) ->
    rabbit_misc:protocol_error(channel_error, "expected 'channel.open'", []);

handle_method(#'channel.close_ok'{}, _, #ch{state = closing}) ->
    stop;

handle_method(#'channel.close'{}, _, State = #ch{state = closing}) ->
    {reply, #'channel.close_ok'{}, State};

handle_method(_Method, _, State = #ch{state = closing}) ->
    {noreply, State};

handle_method(#'channel.close'{}, _, State = #ch{reader_pid = ReaderPid}) ->
    {ok, State1} = notify_queues(State),
    ReaderPid ! {channel_closing, self()},
    {noreply, State1};

%% Even though the spec prohibits the client from sending commands
%% while waiting for the reply to a synchronous command, we generally
%% do allow this...except in the case of a pending tx.commit, where
%% it could wreak havoc.
handle_method(_Method, _, #ch{tx_status = TxStatus})
  when TxStatus =/= none andalso TxStatus =/= in_progress ->
    rabbit_misc:protocol_error(
      channel_error, "unexpected command while processing 'tx.commit'", []);

handle_method(#'access.request'{},_, State) ->
    {reply, #'access.request_ok'{ticket = 1}, State};

handle_method(#'basic.publish'{exchange    = ExchangeNameBin,
                               routing_key = RoutingKey,
                               mandatory   = Mandatory,
                               immediate   = Immediate},
              Content, State = #ch{virtual_host    = VHostPath,
                                   tx_status       = TxStatus,
                                   confirm_enabled = ConfirmEnabled,
                                   trace_state     = TraceState}) ->
    ExchangeName = rabbit_misc:r(VHostPath, exchange, ExchangeNameBin),
    check_write_permitted(ExchangeName, State),
    Exchange = rabbit_exchange:lookup_or_die(ExchangeName),
    check_internal_exchange(Exchange),
    %% We decode the content's properties here because we're almost
    %% certain to want to look at delivery-mode and priority.
    DecodedContent = rabbit_binary_parser:ensure_content_decoded(Content),
    check_user_id_header(DecodedContent#content.properties, State),
    {MsgSeqNo, State1} =
        case {TxStatus, ConfirmEnabled} of
            {none, false} -> {undefined, State};
            {_, _}        -> SeqNo = State#ch.publish_seqno,
                             {SeqNo, State#ch{publish_seqno = SeqNo + 1}}
        end,
    case rabbit_basic:message(ExchangeName, RoutingKey, DecodedContent) of
        {ok, Message} ->
            rabbit_trace:tap_trace_in(Message, TraceState),
            Delivery = rabbit_basic:delivery(Mandatory, Immediate, Message,
                                             MsgSeqNo),
            QNames = rabbit_exchange:route(Exchange, Delivery),
            {noreply,
             case TxStatus of
                 none        -> deliver_to_queues({Delivery, QNames}, State1);
                 in_progress -> TMQ = State1#ch.uncommitted_message_q,
                                NewTMQ = queue:in({Delivery, QNames}, TMQ),
                                State1#ch{uncommitted_message_q = NewTMQ}
             end};
        {error, Reason} ->
            rabbit_misc:protocol_error(precondition_failed,
                                       "invalid message: ~p", [Reason])
    end;

handle_method(#'basic.nack'{delivery_tag = DeliveryTag,
                            multiple     = Multiple,
                            requeue      = Requeue},
              _, State) ->
    reject(DeliveryTag, Requeue, Multiple, State);

handle_method(#'basic.ack'{delivery_tag = DeliveryTag,
                           multiple = Multiple},
              _, State = #ch{unacked_message_q = UAMQ, tx_status = TxStatus}) ->
    {Acked, Remaining} = collect_acks(UAMQ, DeliveryTag, Multiple),
    State1 = State#ch{unacked_message_q = Remaining},
    {noreply,
     case TxStatus of
         none        -> ack(Acked, State1),
                        State1;
         in_progress -> State1#ch{uncommitted_acks =
                                      Acked ++ State1#ch.uncommitted_acks}
     end};

handle_method(#'basic.get'{queue = QueueNameBin,
                           no_ack = NoAck},
              _, State = #ch{writer_pid = WriterPid,
                             conn_pid   = ConnPid,
                             next_tag   = DeliveryTag}) ->
    QueueName = expand_queue_name_shortcut(QueueNameBin, State),
    check_read_permitted(QueueName, State),
    case rabbit_amqqueue:with_exclusive_access_or_die(
           QueueName, ConnPid,
           fun (Q) -> rabbit_amqqueue:basic_get(Q, self(), NoAck) end) of
        {ok, MessageCount,
         Msg = {_QName, _QPid, _MsgId, Redelivered,
                #basic_message{exchange_name = ExchangeName,
                               routing_keys  = [RoutingKey | _CcRoutes],
                               content       = Content}}} ->
            ok = rabbit_writer:send_command(
                   WriterPid,
                   #'basic.get_ok'{delivery_tag  = DeliveryTag,
                                   redelivered   = Redelivered,
                                   exchange      = ExchangeName#resource.name,
                                   routing_key   = RoutingKey,
                                   message_count = MessageCount},
                   Content),
            {noreply, record_sent(none, not(NoAck), Msg, State)};
        empty ->
            {reply, #'basic.get_empty'{}, State}
    end;

handle_method(#'basic.consume'{queue        = QueueNameBin,
                               consumer_tag = ConsumerTag,
                               no_local     = _, % FIXME: implement
                               no_ack       = NoAck,
                               exclusive    = ExclusiveConsume,
                               nowait       = NoWait},
              _, State = #ch{conn_pid          = ConnPid,
                             limiter           = Limiter,
                             consumer_mapping  = ConsumerMapping}) ->
    case dict:find(ConsumerTag, ConsumerMapping) of
        error ->
            QueueName = expand_queue_name_shortcut(QueueNameBin, State),
            check_read_permitted(QueueName, State),
            ActualConsumerTag =
                case ConsumerTag of
                    <<>>  -> rabbit_guid:binary(rabbit_guid:gen_secure(),
                                                "amq.ctag");
                    Other -> Other
                end,

            %% We get the queue process to send the consume_ok on our
            %% behalf. This is for symmetry with basic.cancel - see
            %% the comment in that method for why.
            case rabbit_amqqueue:with_exclusive_access_or_die(
                   QueueName, ConnPid,
                   fun (Q) ->
                           {rabbit_amqqueue:basic_consume(
                              Q, NoAck, self(), Limiter,
                              ActualConsumerTag, ExclusiveConsume,
                              ok_msg(NoWait, #'basic.consume_ok'{
                                       consumer_tag = ActualConsumerTag})),
                            Q}
                   end) of
                {ok, Q} ->
                    State1 = State#ch{consumer_mapping =
                                          dict:store(ActualConsumerTag, Q,
                                                     ConsumerMapping)},
                    {noreply,
                     case NoWait of
                         true  -> consumer_monitor(ActualConsumerTag, State1);
                         false -> State1
                     end};
                {{error, exclusive_consume_unavailable}, _Q} ->
                    rabbit_misc:protocol_error(
                      access_refused, "~s in exclusive use",
                      [rabbit_misc:rs(QueueName)])
            end;
        {ok, _} ->
            %% Attempted reuse of consumer tag.
            rabbit_misc:protocol_error(
              not_allowed, "attempt to reuse consumer tag '~s'", [ConsumerTag])
    end;

handle_method(#'basic.cancel'{consumer_tag = ConsumerTag,
                              nowait = NoWait},
              _, State = #ch{consumer_mapping = ConsumerMapping,
                             queue_consumers  = QCons}) ->
    OkMsg = #'basic.cancel_ok'{consumer_tag = ConsumerTag},
    case dict:find(ConsumerTag, ConsumerMapping) of
        error ->
            %% Spec requires we ignore this situation.
            return_ok(State, NoWait, OkMsg);
        {ok, Q = #amqqueue{pid = QPid}} ->
            ConsumerMapping1 = dict:erase(ConsumerTag, ConsumerMapping),
            QCons1 =
                case dict:find(QPid, QCons) of
                    error       -> QCons;
                    {ok, CTags} -> CTags1 = gb_sets:delete(ConsumerTag, CTags),
                                   case gb_sets:is_empty(CTags1) of
                                       true  -> dict:erase(QPid, QCons);
                                       false -> dict:store(QPid, CTags1, QCons)
                                   end
                end,
            NewState = State#ch{consumer_mapping = ConsumerMapping1,
                                queue_consumers  = QCons1},
            %% In order to ensure that no more messages are sent to
            %% the consumer after the cancel_ok has been sent, we get
            %% the queue process to send the cancel_ok on our
            %% behalf. If we were sending the cancel_ok ourselves it
            %% might overtake a message sent previously by the queue.
            case rabbit_misc:with_exit_handler(
                   fun () -> {error, not_found} end,
                   fun () ->
                           rabbit_amqqueue:basic_cancel(
                             Q, self(), ConsumerTag,
                             ok_msg(NoWait, #'basic.cancel_ok'{
                                      consumer_tag = ConsumerTag}))
                   end) of
                ok ->
                    {noreply, NewState};
                {error, not_found} ->
                    %% Spec requires we ignore this situation.
                    return_ok(NewState, NoWait, OkMsg)
            end
    end;

handle_method(#'basic.qos'{global = true}, _, _State) ->
    rabbit_misc:protocol_error(not_implemented, "global=true", []);

handle_method(#'basic.qos'{prefetch_size = Size}, _, _State) when Size /= 0 ->
    rabbit_misc:protocol_error(not_implemented,
                               "prefetch_size!=0 (~w)", [Size]);

handle_method(#'basic.qos'{prefetch_count = PrefetchCount}, _,
              State = #ch{limiter = Limiter}) ->
    Limiter1 = case {rabbit_limiter:is_enabled(Limiter), PrefetchCount} of
                   {false, 0} -> Limiter;
                   {false, _} -> enable_limiter(State);
                   {_, _}     -> Limiter
               end,
    Limiter3 = case rabbit_limiter:limit(Limiter1, PrefetchCount) of
                   ok                   -> Limiter1;
                   {disabled, Limiter2} -> ok = limit_queues(Limiter2, State),
                                           Limiter2
               end,
    {reply, #'basic.qos_ok'{}, State#ch{limiter = Limiter3}};

handle_method(#'basic.recover_async'{requeue = true},
              _, State = #ch{unacked_message_q = UAMQ,
                             limiter = Limiter}) ->
    OkFun = fun () -> ok end,
    UAMQL = queue:to_list(UAMQ),
    ok = fold_per_queue(
           fun (QPid, MsgIds, ok) ->
                   rabbit_misc:with_exit_handler(
                     OkFun, fun () ->
                                    rabbit_amqqueue:requeue(
                                      QPid, MsgIds, self())
                            end)
           end, ok, UAMQL),
    ok = notify_limiter(Limiter, UAMQL),
    %% No answer required - basic.recover is the newer, synchronous
    %% variant of this method
    {noreply, State#ch{unacked_message_q = queue:new()}};

handle_method(#'basic.recover_async'{requeue = false}, _, _State) ->
    rabbit_misc:protocol_error(not_implemented, "requeue=false", []);

handle_method(#'basic.recover'{requeue = Requeue}, Content, State) ->
    {noreply, State2 = #ch{writer_pid = WriterPid}} =
        handle_method(#'basic.recover_async'{requeue = Requeue},
                      Content,
                      State),
    ok = rabbit_writer:send_command(WriterPid, #'basic.recover_ok'{}),
    {noreply, State2};

handle_method(#'basic.reject'{delivery_tag = DeliveryTag,
                              requeue = Requeue},
              _, State) ->
    reject(DeliveryTag, Requeue, false, State);

handle_method(#'exchange.declare'{exchange = ExchangeNameBin,
                                  type = TypeNameBin,
                                  passive = false,
                                  durable = Durable,
                                  auto_delete = AutoDelete,
                                  internal = Internal,
                                  nowait = NoWait,
                                  arguments = Args},
              _, State = #ch{virtual_host = VHostPath}) ->
    CheckedType = rabbit_exchange:check_type(TypeNameBin),
    ExchangeName = rabbit_misc:r(VHostPath, exchange, ExchangeNameBin),
    check_not_default_exchange(ExchangeName),
    check_configure_permitted(ExchangeName, State),
    X = case rabbit_exchange:lookup(ExchangeName) of
            {ok, FoundX} -> FoundX;
            {error, not_found} ->
                check_name('exchange', ExchangeNameBin),
                case rabbit_misc:r_arg(VHostPath, exchange, Args,
                                       <<"alternate-exchange">>) of
                    undefined -> ok;
                    AName     -> check_read_permitted(ExchangeName, State),
                                 check_write_permitted(AName, State),
                                 ok
                end,
                rabbit_exchange:declare(ExchangeName,
                                        CheckedType,
                                        Durable,
                                        AutoDelete,
                                        Internal,
                                        Args)
        end,
    ok = rabbit_exchange:assert_equivalence(X, CheckedType, Durable,
                                            AutoDelete, Internal, Args),
    return_ok(State, NoWait, #'exchange.declare_ok'{});

handle_method(#'exchange.declare'{exchange = ExchangeNameBin,
                                  passive = true,
                                  nowait = NoWait},
              _, State = #ch{virtual_host = VHostPath}) ->
    ExchangeName = rabbit_misc:r(VHostPath, exchange, ExchangeNameBin),
    check_not_default_exchange(ExchangeName),
    _ = rabbit_exchange:lookup_or_die(ExchangeName),
    return_ok(State, NoWait, #'exchange.declare_ok'{});

handle_method(#'exchange.delete'{exchange = ExchangeNameBin,
                                 if_unused = IfUnused,
                                 nowait = NoWait},
              _, State = #ch{virtual_host = VHostPath}) ->
    ExchangeName = rabbit_misc:r(VHostPath, exchange, ExchangeNameBin),
    check_not_default_exchange(ExchangeName),
    check_configure_permitted(ExchangeName, State),
    case rabbit_exchange:delete(ExchangeName, IfUnused) of
        {error, not_found} ->
            rabbit_misc:not_found(ExchangeName);
        {error, in_use} ->
            rabbit_misc:protocol_error(
              precondition_failed, "~s in use", [rabbit_misc:rs(ExchangeName)]);
        ok ->
            return_ok(State, NoWait,  #'exchange.delete_ok'{})
    end;

handle_method(#'exchange.bind'{destination = DestinationNameBin,
                               source = SourceNameBin,
                               routing_key = RoutingKey,
                               nowait = NoWait,
                               arguments = Arguments}, _, State) ->
    binding_action(fun rabbit_binding:add/2,
                   SourceNameBin, exchange, DestinationNameBin, RoutingKey,
                   Arguments, #'exchange.bind_ok'{}, NoWait, State);

handle_method(#'exchange.unbind'{destination = DestinationNameBin,
                                 source = SourceNameBin,
                                 routing_key = RoutingKey,
                                 nowait = NoWait,
                                 arguments = Arguments}, _, State) ->
    binding_action(fun rabbit_binding:remove/2,
                   SourceNameBin, exchange, DestinationNameBin, RoutingKey,
                   Arguments, #'exchange.unbind_ok'{}, NoWait, State);

handle_method(#'queue.declare'{queue       = QueueNameBin,
                               passive     = false,
                               durable     = Durable,
                               exclusive   = ExclusiveDeclare,
                               auto_delete = AutoDelete,
                               nowait      = NoWait,
                               arguments   = Args} = Declare,
              _, State = #ch{virtual_host        = VHostPath,
                             conn_pid            = ConnPid,
                             queue_collector_pid = CollectorPid}) ->
    Owner = case ExclusiveDeclare of
                true  -> ConnPid;
                false -> none
            end,
    ActualNameBin = case QueueNameBin of
                        <<>>  -> rabbit_guid:binary(rabbit_guid:gen_secure(),
                                                    "amq.gen");
                        Other -> check_name('queue', Other)
                    end,
    QueueName = rabbit_misc:r(VHostPath, queue, ActualNameBin),
    check_configure_permitted(QueueName, State),
    case rabbit_amqqueue:with(
           QueueName,
           fun (Q) -> ok = rabbit_amqqueue:assert_equivalence(
                             Q, Durable, AutoDelete, Args, Owner),
                      rabbit_amqqueue:stat(Q)
           end) of
        {ok, MessageCount, ConsumerCount} ->
            return_queue_declare_ok(QueueName, NoWait, MessageCount,
                                    ConsumerCount, State);
        {error, not_found} ->
            case rabbit_amqqueue:declare(QueueName, Durable, AutoDelete,
                                         Args, Owner) of
                {new, #amqqueue{pid = QPid}} ->
                    %% We need to notify the reader within the channel
                    %% process so that we can be sure there are no
                    %% outstanding exclusive queues being declared as
                    %% the connection shuts down.
                    ok = case Owner of
                             none -> ok;
                             _    -> rabbit_queue_collector:register(
                                       CollectorPid, QPid)
                         end,
                    return_queue_declare_ok(QueueName, NoWait, 0, 0, State);
                {existing, _Q} ->
                    %% must have been created between the stat and the
                    %% declare. Loop around again.
                    handle_method(Declare, none, State)
            end
    end;

handle_method(#'queue.declare'{queue   = QueueNameBin,
                               passive = true,
                               nowait  = NoWait},
              _, State = #ch{virtual_host = VHostPath,
                             conn_pid     = ConnPid}) ->
    QueueName = rabbit_misc:r(VHostPath, queue, QueueNameBin),
    {{ok, MessageCount, ConsumerCount}, #amqqueue{} = Q} =
        rabbit_amqqueue:with_or_die(
          QueueName, fun (Q) -> {rabbit_amqqueue:stat(Q), Q} end),
    ok = rabbit_amqqueue:check_exclusive_access(Q, ConnPid),
    return_queue_declare_ok(QueueName, NoWait, MessageCount, ConsumerCount,
                            State);

handle_method(#'queue.delete'{queue = QueueNameBin,
                              if_unused = IfUnused,
                              if_empty = IfEmpty,
                              nowait = NoWait},
              _, State = #ch{conn_pid = ConnPid}) ->
    QueueName = expand_queue_name_shortcut(QueueNameBin, State),
    check_configure_permitted(QueueName, State),
    case rabbit_amqqueue:with_exclusive_access_or_die(
           QueueName, ConnPid,
           fun (Q) -> rabbit_amqqueue:delete(Q, IfUnused, IfEmpty) end) of
        {error, in_use} ->
            rabbit_misc:protocol_error(
              precondition_failed, "~s in use", [rabbit_misc:rs(QueueName)]);
        {error, not_empty} ->
            rabbit_misc:protocol_error(
              precondition_failed, "~s not empty", [rabbit_misc:rs(QueueName)]);
        {ok, PurgedMessageCount} ->
            return_ok(State, NoWait,
                      #'queue.delete_ok'{message_count = PurgedMessageCount})
    end;

handle_method(#'queue.bind'{queue = QueueNameBin,
                            exchange = ExchangeNameBin,
                            routing_key = RoutingKey,
                            nowait = NoWait,
                            arguments = Arguments}, _, State) ->
    binding_action(fun rabbit_binding:add/2,
                   ExchangeNameBin, queue, QueueNameBin, RoutingKey, Arguments,
                   #'queue.bind_ok'{}, NoWait, State);

handle_method(#'queue.unbind'{queue = QueueNameBin,
                              exchange = ExchangeNameBin,
                              routing_key = RoutingKey,
                              arguments = Arguments}, _, State) ->
    binding_action(fun rabbit_binding:remove/2,
                   ExchangeNameBin, queue, QueueNameBin, RoutingKey, Arguments,
                   #'queue.unbind_ok'{}, false, State);

handle_method(#'queue.purge'{queue = QueueNameBin,
                             nowait = NoWait},
              _, State = #ch{conn_pid = ConnPid}) ->
    QueueName = expand_queue_name_shortcut(QueueNameBin, State),
    check_read_permitted(QueueName, State),
    {ok, PurgedMessageCount} = rabbit_amqqueue:with_exclusive_access_or_die(
                                 QueueName, ConnPid,
                                 fun (Q) -> rabbit_amqqueue:purge(Q) end),
    return_ok(State, NoWait,
              #'queue.purge_ok'{message_count = PurgedMessageCount});

handle_method(#'tx.select'{}, _, #ch{confirm_enabled = true}) ->
    rabbit_misc:protocol_error(
      precondition_failed, "cannot switch from confirm to tx mode", []);

handle_method(#'tx.select'{}, _, State) ->
    {reply, #'tx.select_ok'{}, State#ch{tx_status = in_progress}};

handle_method(#'tx.commit'{}, _, #ch{tx_status = none}) ->
    rabbit_misc:protocol_error(
      precondition_failed, "channel is not transactional", []);

handle_method(#'tx.commit'{}, _,
              State = #ch{uncommitted_message_q = TMQ,
                          uncommitted_acks      = TAL,
                          uncommitted_nacks     = TNL,
                          limiter               = Limiter}) ->
    State1 = rabbit_misc:queue_fold(fun deliver_to_queues/2, State, TMQ),
    ack(TAL, State1),
    lists:foreach(
      fun({Requeue, Acked}) -> reject(Requeue, Acked, Limiter) end, TNL),
    {noreply, maybe_complete_tx(new_tx(State1#ch{tx_status = committing}))};

handle_method(#'tx.rollback'{}, _, #ch{tx_status = none}) ->
    rabbit_misc:protocol_error(
      precondition_failed, "channel is not transactional", []);

handle_method(#'tx.rollback'{}, _, State = #ch{unacked_message_q = UAMQ,
                                               uncommitted_acks  = TAL,
                                               uncommitted_nacks = TNL}) ->
    TNL1 = lists:append([L || {_, L} <- TNL]),
    UAMQ1 = queue:from_list(lists:usort(TAL ++ TNL1 ++ queue:to_list(UAMQ))),
    {reply, #'tx.rollback_ok'{}, new_tx(State#ch{unacked_message_q = UAMQ1})};

handle_method(#'confirm.select'{}, _, #ch{tx_status = in_progress}) ->
    rabbit_misc:protocol_error(
      precondition_failed, "cannot switch from tx to confirm mode", []);

handle_method(#'confirm.select'{nowait = NoWait}, _, State) ->
    return_ok(State#ch{confirm_enabled = true},
              NoWait, #'confirm.select_ok'{});

handle_method(#'channel.flow'{active = true}, _,
              State = #ch{limiter = Limiter}) ->
    Limiter2 = case rabbit_limiter:unblock(Limiter) of
                   ok                   -> Limiter;
                   {disabled, Limiter1} -> ok = limit_queues(Limiter1, State),
                                           Limiter1
               end,
    {reply, #'channel.flow_ok'{active = true}, State#ch{limiter = Limiter2}};

handle_method(#'channel.flow'{active = false}, _,
              State = #ch{consumer_mapping = Consumers,
                          limiter          = Limiter}) ->
    Limiter1 = case rabbit_limiter:is_enabled(Limiter) of
                   true  -> Limiter;
                   false -> enable_limiter(State)
               end,
    State1 = State#ch{limiter = Limiter1},
    ok = rabbit_limiter:block(Limiter1),
    case consumer_queues(Consumers) of
        []    -> {reply, #'channel.flow_ok'{active = false}, State1};
        QPids -> State2 = State1#ch{blocking = sets:from_list(QPids)},
                 ok = rabbit_amqqueue:flush_all(QPids, self()),
                 {noreply, State2}
    end;

handle_method(_MethodRecord, _Content, _State) ->
    rabbit_misc:protocol_error(
      command_invalid, "unimplemented method", []).

%%----------------------------------------------------------------------------

consumer_monitor(ConsumerTag,
                 State = #ch{consumer_mapping = ConsumerMapping,
                             queue_monitors   = QMons,
                             queue_consumers  = QCons,
                             capabilities     = Capabilities}) ->
    case rabbit_misc:table_lookup(
           Capabilities, <<"consumer_cancel_notify">>) of
        {bool, true} ->
            #amqqueue{pid = QPid} = dict:fetch(ConsumerTag, ConsumerMapping),
            QCons1 = dict:update(QPid,
                                 fun (CTags) ->
                                         gb_sets:insert(ConsumerTag, CTags)
                                 end,
                                 gb_sets:singleton(ConsumerTag),
                                 QCons),
            State#ch{queue_monitors  = pmon:monitor(QPid, QMons),
                     queue_consumers = QCons1};
        _ ->
            State
    end.

<<<<<<< HEAD
handle_publishing_queue_down(QPid, Reason, State = #ch{unconfirmed_qm = UQM}) ->
    MsgSeqNos = case gb_trees:lookup(QPid, UQM) of
                    {value, MsgSet} -> gb_sets:to_list(MsgSet);
                    none            -> []
                end,
    %% We remove the MsgSeqNos from UQM before calling
    %% process_confirms to prevent each MsgSeqNo being removed from
    %% the set one by one which which would be inefficient
    State1 = State#ch{unconfirmed_qm = gb_trees:delete_any(QPid, UQM)},
    {Nack, SendFun} =
        case rabbit_misc:is_abnormal_termination(Reason) of
            true  -> {true,  fun send_nacks/2};
            false -> {false, fun record_confirms/2}
        end,
    {MXs, State2} = process_confirms(MsgSeqNos, QPid, Nack, State1),
    SendFun(MXs, State2).
=======
monitor_queue(QPid, State = #ch{queue_monitors = QMons}) ->
    case sets:is_element(QPid, QMons) of
        false -> erlang:monitor(process, QPid),
                 State#ch{queue_monitors = sets:add_element(QPid, QMons)};
        true  -> State
    end.

handle_publishing_queue_down(QPid, Reason, State = #ch{unconfirmed = UC}) ->
    case rabbit_misc:is_abnormal_termination(Reason) of
        true  -> {MXs, UC1} = dtree:take_all(QPid, UC),
                 send_nacks(MXs, State#ch{unconfirmed = UC1});
        false -> {MXs, UC1} = dtree:take(QPid, UC),
                 record_confirms(MXs, State#ch{unconfirmed = UC1})
    end.
>>>>>>> 79c10b52

handle_consuming_queue_down(QPid,
                            State = #ch{consumer_mapping = ConsumerMapping,
                                        queue_consumers  = QCons,
                                        writer_pid       = WriterPid}) ->
    ConsumerTags = case dict:find(QPid, QCons) of
                       error       -> gb_sets:new();
                       {ok, CTags} -> CTags
                   end,
    ConsumerMapping1 =
        gb_sets:fold(fun (CTag, CMap) ->
                             Cancel = #'basic.cancel'{consumer_tag = CTag,
                                                      nowait       = true},
                             ok = rabbit_writer:send_command(WriterPid, Cancel),
                             dict:erase(CTag, CMap)
                     end, ConsumerMapping, ConsumerTags),
    State#ch{consumer_mapping = ConsumerMapping1,
             queue_consumers  = dict:erase(QPid, QCons)}.

binding_action(Fun, ExchangeNameBin, DestinationType, DestinationNameBin,
               RoutingKey, Arguments, ReturnMethod, NoWait,
               State = #ch{virtual_host = VHostPath,
                           conn_pid     = ConnPid }) ->
    %% FIXME: connection exception (!) on failure??
    %% (see rule named "failure" in spec-XML)
    %% FIXME: don't allow binding to internal exchanges -
    %% including the one named "" !
    {DestinationName, ActualRoutingKey} =
        expand_binding(DestinationType, DestinationNameBin, RoutingKey, State),
    check_write_permitted(DestinationName, State),
    ExchangeName = rabbit_misc:r(VHostPath, exchange, ExchangeNameBin),
    [check_not_default_exchange(N) || N <- [DestinationName, ExchangeName]],
    check_read_permitted(ExchangeName, State),
    case Fun(#binding{source      = ExchangeName,
                      destination = DestinationName,
                      key         = ActualRoutingKey,
                      args        = Arguments},
             fun (_X, Q = #amqqueue{}) ->
                     try rabbit_amqqueue:check_exclusive_access(Q, ConnPid)
                     catch exit:Reason -> {error, Reason}
                     end;
                 (_X, #exchange{}) ->
                     ok
             end) of
        {error, source_not_found} ->
            rabbit_misc:not_found(ExchangeName);
        {error, destination_not_found} ->
            rabbit_misc:not_found(DestinationName);
        {error, source_and_destination_not_found} ->
            rabbit_misc:protocol_error(
              not_found, "no ~s and no ~s", [rabbit_misc:rs(ExchangeName),
                                             rabbit_misc:rs(DestinationName)]);
        {error, binding_not_found} ->
            rabbit_misc:protocol_error(
              not_found, "no binding ~s between ~s and ~s",
              [RoutingKey, rabbit_misc:rs(ExchangeName),
               rabbit_misc:rs(DestinationName)]);
        {error, #amqp_error{} = Error} ->
            rabbit_misc:protocol_error(Error);
        ok -> return_ok(State, NoWait, ReturnMethod)
    end.

basic_return(#basic_message{exchange_name = ExchangeName,
                            routing_keys  = [RoutingKey | _CcRoutes],
                            content       = Content},
             #ch{protocol = Protocol, writer_pid = WriterPid}, Reason) ->
    {_Close, ReplyCode, ReplyText} = Protocol:lookup_amqp_exception(Reason),
    ok = rabbit_writer:send_command(
           WriterPid,
           #'basic.return'{reply_code  = ReplyCode,
                           reply_text  = ReplyText,
                           exchange    = ExchangeName#resource.name,
                           routing_key = RoutingKey},
           Content).

reject(DeliveryTag, Requeue, Multiple,
       State = #ch{unacked_message_q = UAMQ, tx_status = TxStatus}) ->
    {Acked, Remaining} = collect_acks(UAMQ, DeliveryTag, Multiple),
    State1 = State#ch{unacked_message_q = Remaining},
    {noreply,
     case TxStatus of
         none ->
             reject(Requeue, Acked, State1#ch.limiter),
             State1;
         in_progress ->
             State1#ch{uncommitted_nacks =
                           [{Requeue, Acked} | State1#ch.uncommitted_nacks]}
     end}.

reject(Requeue, Acked, Limiter) ->
    ok = fold_per_queue(
           fun (QPid, MsgIds, ok) ->
                   rabbit_amqqueue:reject(QPid, MsgIds, Requeue, self())
           end, ok, Acked),
    ok = notify_limiter(Limiter, Acked).

record_sent(ConsumerTag, AckRequired,
            Msg = {_QName, QPid, MsgId, Redelivered, _Message},
            State = #ch{unacked_message_q = UAMQ,
                        next_tag          = DeliveryTag,
                        trace_state       = TraceState}) ->
    maybe_incr_stats([{QPid, 1}], case {ConsumerTag, AckRequired} of
                                      {none,  true} -> get;
                                      {none, false} -> get_no_ack;
                                      {_   ,  true} -> deliver;
                                      {_   , false} -> deliver_no_ack
                                  end, State),
    maybe_incr_redeliver_stats(Redelivered, QPid, State),
    rabbit_trace:tap_trace_out(Msg, TraceState),
    UAMQ1 = case AckRequired of
                true  -> queue:in({DeliveryTag, ConsumerTag, {QPid, MsgId}},
                                  UAMQ);
                false -> UAMQ
            end,
    State#ch{unacked_message_q = UAMQ1, next_tag = DeliveryTag + 1}.

collect_acks(Q, 0, true) ->
    {queue:to_list(Q), queue:new()};
collect_acks(Q, DeliveryTag, Multiple) ->
    collect_acks([], queue:new(), Q, DeliveryTag, Multiple).

collect_acks(ToAcc, PrefixAcc, Q, DeliveryTag, Multiple) ->
    case queue:out(Q) of
        {{value, UnackedMsg = {CurrentDeliveryTag, _ConsumerTag, _Msg}},
         QTail} ->
            if CurrentDeliveryTag == DeliveryTag ->
                    {[UnackedMsg | ToAcc], queue:join(PrefixAcc, QTail)};
               Multiple ->
                    collect_acks([UnackedMsg | ToAcc], PrefixAcc,
                                 QTail, DeliveryTag, Multiple);
               true ->
                    collect_acks(ToAcc, queue:in(UnackedMsg, PrefixAcc),
                                 QTail, DeliveryTag, Multiple)
            end;
        {empty, _} ->
            rabbit_misc:protocol_error(
              precondition_failed, "unknown delivery tag ~w", [DeliveryTag])
    end.

ack(Acked, State) ->
    QIncs = fold_per_queue(
              fun (QPid, MsgIds, L) ->
                      ok = rabbit_amqqueue:ack(QPid, MsgIds, self()),
                      [{QPid, length(MsgIds)} | L]
              end, [], Acked),
    ok = notify_limiter(State#ch.limiter, Acked),
    maybe_incr_stats(QIncs, ack, State).

new_tx(State) -> State#ch{uncommitted_message_q = queue:new(),
                          uncommitted_acks      = [],
                          uncommitted_nacks     = []}.

notify_queues(State = #ch{state = closing}) ->
    {ok, State};
notify_queues(State = #ch{consumer_mapping = Consumers}) ->
    {rabbit_amqqueue:notify_down_all(consumer_queues(Consumers), self()),
     State#ch{state = closing}}.

fold_per_queue(_F, Acc, []) ->
    Acc;
fold_per_queue(F, Acc, [{_DTag, _CTag, {QPid, MsgId}}]) -> %% common case
    F(QPid, [MsgId], Acc);
fold_per_queue(F, Acc, UAL) ->
    T = lists:foldl(fun ({_DTag, _CTag, {QPid, MsgId}}, T) ->
                            rabbit_misc:gb_trees_cons(QPid, MsgId, T)
                    end, gb_trees:empty(), UAL),
    rabbit_misc:gb_trees_fold(F, Acc, T).

enable_limiter(State = #ch{unacked_message_q = UAMQ,
                           limiter           = Limiter}) ->
    Limiter1 = rabbit_limiter:enable(Limiter, queue:len(UAMQ)),
    ok = limit_queues(Limiter1, State),
    Limiter1.

limit_queues(Limiter, #ch{consumer_mapping = Consumers}) ->
    rabbit_amqqueue:limit_all(consumer_queues(Consumers), self(), Limiter).

consumer_queues(Consumers) ->
    lists:usort([QPid ||
                    {_Key, #amqqueue{pid = QPid}} <- dict:to_list(Consumers)]).

%% tell the limiter about the number of acks that have been received
%% for messages delivered to subscribed consumers, but not acks for
%% messages sent in a response to a basic.get (identified by their
%% 'none' consumer tag)
notify_limiter(Limiter, Acked) ->
    case rabbit_limiter:is_enabled(Limiter) of
        false -> ok;
        true  -> case lists:foldl(fun ({_, none, _}, Acc) -> Acc;
                                      ({_, _, _}, Acc)    -> Acc + 1
                                  end, 0, Acked) of
                     0     -> ok;
                     Count -> rabbit_limiter:ack(Limiter, Count)
                 end
    end.

deliver_to_queues({Delivery = #delivery{message    = Message = #basic_message{
                                                       exchange_name = XName},
                                        msg_seq_no = MsgSeqNo},
                   QNames}, State) ->
    {RoutingRes, DeliveredQPids} =
        rabbit_amqqueue:deliver_flow(rabbit_amqqueue:lookup(QNames), Delivery),
    State1 = State#ch{queue_monitors =
                          pmon:monitor_all(DeliveredQPids,
                                           State#ch.queue_monitors)},
    State2 = process_routing_result(RoutingRes, DeliveredQPids,
                                    XName, MsgSeqNo, Message, State1),
    maybe_incr_stats([{XName, 1} |
                      [{{QPid, XName}, 1} ||
                          QPid <- DeliveredQPids]], publish, State2),
    State2.

process_routing_result(unroutable,    _, XName,  MsgSeqNo, Msg, State) ->
    ok = basic_return(Msg, State, no_route),
    maybe_incr_stats([{Msg#basic_message.exchange_name, 1}],
                     return_unroutable, State),
    record_confirm(MsgSeqNo, XName, State);
process_routing_result(not_delivered, _, XName,  MsgSeqNo, Msg, State) ->
    ok = basic_return(Msg, State, no_consumers),
    maybe_incr_stats([{XName, 1}], return_not_delivered, State),
    record_confirm(MsgSeqNo, XName, State);
process_routing_result(routed,       [], XName,  MsgSeqNo,   _, State) ->
    record_confirm(MsgSeqNo, XName, State);
process_routing_result(routed,        _,     _, undefined,   _, State) ->
    State;
process_routing_result(routed,    QPids, XName,  MsgSeqNo,   _, State) ->
    State#ch{unconfirmed = dtree:insert(MsgSeqNo, QPids, XName,
                                        State#ch.unconfirmed)}.

send_nacks([], State) ->
    State;
send_nacks(MXs, State = #ch{tx_status = none}) ->
    coalesce_and_send([MsgSeqNo || {MsgSeqNo, _} <- MXs],
                      fun(MsgSeqNo, Multiple) ->
                              #'basic.nack'{delivery_tag = MsgSeqNo,
                                            multiple     = Multiple}
                      end, State);
send_nacks(_, State) ->
    maybe_complete_tx(State#ch{tx_status = failed}).

send_confirms(State = #ch{tx_status = none, confirmed = []}) ->
    State;
send_confirms(State = #ch{tx_status = none, confirmed = C}) ->
    MsgSeqNos =
        lists:foldl(fun ({MsgSeqNo, XName}, MSNs) ->
                            maybe_incr_stats([{XName, 1}], confirm, State),
                            [MsgSeqNo | MSNs]
                    end, [], lists:append(C)),
    send_confirms(MsgSeqNos, State#ch{confirmed = []});
send_confirms(State) ->
    maybe_complete_tx(State).

send_confirms([], State) ->
    State;
send_confirms([MsgSeqNo], State = #ch{writer_pid = WriterPid}) ->
    ok = rabbit_writer:send_command(WriterPid,
                                    #'basic.ack'{delivery_tag = MsgSeqNo}),
    State;
send_confirms(Cs, State) ->
    coalesce_and_send(Cs, fun(MsgSeqNo, Multiple) ->
                                  #'basic.ack'{delivery_tag = MsgSeqNo,
                                               multiple     = Multiple}
                          end, State).

coalesce_and_send(MsgSeqNos, MkMsgFun,
                  State = #ch{writer_pid = WriterPid, unconfirmed = UC}) ->
    SMsgSeqNos = lists:usort(MsgSeqNos),
    CutOff = case dtree:is_empty(UC) of
                 true  -> lists:last(SMsgSeqNos) + 1;
                 false -> {SeqNo, _XName} = dtree:smallest(UC), SeqNo
             end,
    {Ms, Ss} = lists:splitwith(fun(X) -> X < CutOff end, SMsgSeqNos),
    case Ms of
        [] -> ok;
        _  -> ok = rabbit_writer:send_command(
                     WriterPid, MkMsgFun(lists:last(Ms), true))
    end,
    [ok = rabbit_writer:send_command(
            WriterPid, MkMsgFun(SeqNo, false)) || SeqNo <- Ss],
    State.

maybe_complete_tx(State = #ch{tx_status = in_progress}) ->
    State;
maybe_complete_tx(State = #ch{unconfirmed = UC}) ->
    case dtree:is_empty(UC) of
        false -> State;
        true  -> complete_tx(State#ch{confirmed = []})
    end.

complete_tx(State = #ch{tx_status = committing}) ->
    ok = rabbit_writer:send_command(State#ch.writer_pid, #'tx.commit_ok'{}),
    State#ch{tx_status = in_progress};
complete_tx(State = #ch{tx_status = failed}) ->
    {noreply, State1} = send_exception(
                          rabbit_misc:amqp_error(
                            precondition_failed, "partial tx completion", [],
                            'tx.commit'),
                          State),
    State1#ch{tx_status = in_progress}.

infos(Items, State) -> [{Item, i(Item, State)} || Item <- Items].

i(pid,            _)                               -> self();
i(connection,     #ch{conn_pid         = ConnPid}) -> ConnPid;
i(number,         #ch{channel          = Channel}) -> Channel;
i(user,           #ch{user             = User})    -> User#user.username;
i(vhost,          #ch{virtual_host     = VHost})   -> VHost;
i(transactional,  #ch{tx_status        = TE})      -> TE =/= none;
i(confirm,        #ch{confirm_enabled  = CE})      -> CE;
i(name,           State)                           -> name(State);
i(consumer_count, #ch{consumer_mapping = ConsumerMapping}) ->
    dict:size(ConsumerMapping);
i(messages_unconfirmed, #ch{unconfirmed = UC}) ->
    dtree:size(UC);
i(messages_unacknowledged, #ch{unacked_message_q = UAMQ}) ->
    queue:len(UAMQ);
i(messages_uncommitted, #ch{uncommitted_message_q = TMQ}) ->
    queue:len(TMQ);
i(acks_uncommitted, #ch{uncommitted_acks = TAL}) ->
    length(TAL);
i(prefetch_count, #ch{limiter = Limiter}) ->
    rabbit_limiter:get_limit(Limiter);
i(client_flow_blocked, #ch{limiter = Limiter}) ->
    rabbit_limiter:is_blocked(Limiter);
i(Item, _) ->
    throw({bad_argument, Item}).

name(#ch{conn_name = ConnName, channel = Channel}) ->
    list_to_binary(rabbit_misc:format("~s (~p)", [ConnName, Channel])).

maybe_incr_redeliver_stats(true, QPid, State) ->
    maybe_incr_stats([{QPid, 1}], redeliver, State);
maybe_incr_redeliver_stats(_, _, _State) ->
    ok.

maybe_incr_stats(QXIncs, Measure, State) ->
    case rabbit_event:stats_level(State, #ch.stats_timer) of
        fine -> [incr_stats(QX, Inc, Measure) || {QX, Inc} <- QXIncs];
        _    -> ok
    end.

incr_stats({_, _} = QX, Inc, Measure) ->
    update_measures(queue_exchange_stats, QX, Inc, Measure);
incr_stats(QPid, Inc, Measure) when is_pid(QPid) ->
    update_measures(queue_stats, QPid, Inc, Measure);
incr_stats(X, Inc, Measure) ->
    update_measures(exchange_stats, X, Inc, Measure).

update_measures(Type, QX, Inc, Measure) ->
    Measures = case get({Type, QX}) of
                   undefined -> [];
                   D         -> D
               end,
    Cur = case orddict:find(Measure, Measures) of
              error   -> 0;
              {ok, C} -> C
          end,
    put({Type, QX},
        orddict:store(Measure, Cur + Inc, Measures)).

emit_stats(State) ->
    emit_stats(State, []).

emit_stats(State, Extra) ->
    CoarseStats = infos(?STATISTICS_KEYS, State),
    case rabbit_event:stats_level(State, #ch.stats_timer) of
        coarse ->
            rabbit_event:notify(channel_stats, Extra ++ CoarseStats);
        fine ->
            FineStats =
                [{channel_queue_stats,
                  [{QPid, Stats} || {{queue_stats, QPid}, Stats} <- get()]},
                 {channel_exchange_stats,
                  [{X, Stats} || {{exchange_stats, X}, Stats} <- get()]},
                 {channel_queue_exchange_stats,
                  [{QX, Stats} ||
                      {{queue_exchange_stats, QX}, Stats} <- get()]}],
            rabbit_event:notify(channel_stats,
                                Extra ++ CoarseStats ++ FineStats)
    end.

erase_queue_stats(QPid) ->
    erase({queue_stats, QPid}),
    [erase({queue_exchange_stats, QX}) ||
        {{queue_exchange_stats, QX = {QPid0, _}}, _} <- get(), QPid =:= QPid0].<|MERGE_RESOLUTION|>--- conflicted
+++ resolved
@@ -1110,31 +1110,6 @@
             State
     end.
 
-<<<<<<< HEAD
-handle_publishing_queue_down(QPid, Reason, State = #ch{unconfirmed_qm = UQM}) ->
-    MsgSeqNos = case gb_trees:lookup(QPid, UQM) of
-                    {value, MsgSet} -> gb_sets:to_list(MsgSet);
-                    none            -> []
-                end,
-    %% We remove the MsgSeqNos from UQM before calling
-    %% process_confirms to prevent each MsgSeqNo being removed from
-    %% the set one by one which which would be inefficient
-    State1 = State#ch{unconfirmed_qm = gb_trees:delete_any(QPid, UQM)},
-    {Nack, SendFun} =
-        case rabbit_misc:is_abnormal_termination(Reason) of
-            true  -> {true,  fun send_nacks/2};
-            false -> {false, fun record_confirms/2}
-        end,
-    {MXs, State2} = process_confirms(MsgSeqNos, QPid, Nack, State1),
-    SendFun(MXs, State2).
-=======
-monitor_queue(QPid, State = #ch{queue_monitors = QMons}) ->
-    case sets:is_element(QPid, QMons) of
-        false -> erlang:monitor(process, QPid),
-                 State#ch{queue_monitors = sets:add_element(QPid, QMons)};
-        true  -> State
-    end.
-
 handle_publishing_queue_down(QPid, Reason, State = #ch{unconfirmed = UC}) ->
     case rabbit_misc:is_abnormal_termination(Reason) of
         true  -> {MXs, UC1} = dtree:take_all(QPid, UC),
@@ -1142,7 +1117,6 @@
         false -> {MXs, UC1} = dtree:take(QPid, UC),
                  record_confirms(MXs, State#ch{unconfirmed = UC1})
     end.
->>>>>>> 79c10b52
 
 handle_consuming_queue_down(QPid,
                             State = #ch{consumer_mapping = ConsumerMapping,
