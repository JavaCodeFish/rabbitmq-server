--- conflicted
+++ resolved
@@ -1196,7 +1196,6 @@
                 <listitem><para>Virtual host in which the channel operates.</para></listitem>
               </varlistentry>
               <varlistentry>
-<<<<<<< HEAD
                 <term>transactional</term>
                 <listitem><para>True if the channel is in transactional mode, false otherwise.</para></listitem>
               </varlistentry>
@@ -1205,8 +1204,6 @@
                 <listitem><para>True if the channel is in confirm mode, false otherwise.</para></listitem>
               </varlistentry>
               <varlistentry>
-=======
->>>>>>> 37f63717
                 <term>consumer_count</term>
                 <listitem><para>Number of logical AMQP consumers retrieving messages via
                   the channel.</para></listitem>
@@ -1217,7 +1214,11 @@
                   yet acknowledged.</para></listitem>
               </varlistentry>
               <varlistentry>
-<<<<<<< HEAD
+                <term>messages_uncommitted</term>
+                <listitem><para>Number of messages received in an as yet
+                  uncommitted transaction.</para></listitem>
+              </varlistentry>
+              <varlistentry>
                 <term>acks_uncommitted</term>
                 <listitem><para>Number of acknowledgements received in an as yet
                   uncommitted transaction.</para></listitem>
@@ -1229,8 +1230,6 @@
                 remains 0.</para></listitem>
               </varlistentry>
               <varlistentry>
-=======
->>>>>>> 37f63717
                 <term>prefetch_count</term>
                 <listitem><para>QoS prefetch count limit in force, 0 if unlimited.</para></listitem>
               </varlistentry>
@@ -1242,42 +1241,10 @@
                     messages to the channel's consumers.
                     </para></listitem>
               </varlistentry>
-<<<<<<< HEAD
-            </variablelist>
-            <para>
-              If no <command>channelinfoitem</command>s are specified
-              then pid, user, consumer_count, and
-              messages_unacknowledged are assumed.
-=======
-                <varlistentry>
-                <term>transactional</term>
-                <listitem><para>True if the channel is in transactional mode, false otherwise.</para></listitem>
-              </varlistentry>
-               <varlistentry>
-                <term>messages_uncommitted</term>
-                <listitem><para>Number of messages received in an as yet
-                  uncommitted transaction.</para></listitem>
-              </varlistentry>
-               <varlistentry>
-                <term>acks_uncommitted</term>
-                <listitem><para>Number of acknowledgements received in an as yet
-                  uncommitted transaction.</para></listitem>
-              </varlistentry>
-            <varlistentry>
-                <term>confirm</term>
-                <listitem><para>True if the channel is in confirm mode, false otherwise.</para></listitem>
-              </varlistentry>
-              <varlistentry>
-                <term>messages_unconfirmed</term>
-                <listitem><para>Number of published messages not yet
-                confirmed.  On channels not in confirm mode, this
-                remains 0.</para></listitem>
-              </varlistentry>
             </variablelist>
             <para>
               If no <command>channelinfoitem</command>s are specified then pid,
               user, consumer_count, and messages_unacknowledged are assumed.
->>>>>>> 37f63717
             </para>
 
             <para role="example-prefix">
