--- conflicted
+++ resolved
@@ -112,16 +112,13 @@
             print_error("unable to connect to nodes ~p: ~w", [Nodes, Reason]),
             print_badrpc_diagnostics(Nodes),
             rabbit_misc:quit(2);
-<<<<<<< HEAD
         function_clause ->
             print_error("operation ~w used with invalid parameter: ~p",
                         [Command, Args]),
             usage(UsageMod);
-=======
         {refused, Username, _, _} ->
             print_error("failed to authenticate user \"~s\"", [Username]),
             rabbit_misc:quit(2);
->>>>>>> a0e04b76
         Other ->
             print_error("~p", [Other]),
             rabbit_misc:quit(2)
