{application, rabbitmq_sharding,
 [{description, "RabbitMQ Sharding Plugin"},
  {vsn, "0.1.0"},
  {modules, []},
  {registered, []},
<<<<<<< HEAD
  {broker_version_requirements, []},
  {applications, [kernel, stdlib, rabbit]}]}.
=======
  {applications, [kernel, stdlib, rabbit_common, rabbit]}]}.
>>>>>>> 938d8074
<|MERGE_RESOLUTION|>--- conflicted
+++ resolved
@@ -3,9 +3,5 @@
   {vsn, "0.1.0"},
   {modules, []},
   {registered, []},
-<<<<<<< HEAD
   {broker_version_requirements, []},
-  {applications, [kernel, stdlib, rabbit]}]}.
-=======
-  {applications, [kernel, stdlib, rabbit_common, rabbit]}]}.
->>>>>>> 938d8074
+  {applications, [kernel, stdlib, rabbit_common, rabbit]}]}.