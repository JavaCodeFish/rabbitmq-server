%% The contents of this file are subject to the Mozilla Public License
%% Version 1.1 (the "License"); you may not use this file except in
%% compliance with the License. You may obtain a copy of the License
%% at http://www.mozilla.org/MPL/
%%
%% Software distributed under the License is distributed on an "AS IS"
%% basis, WITHOUT WARRANTY OF ANY KIND, either express or implied. See
%% the License for the specific language governing rights and
%% limitations under the License.
%%
%% The Original Code is RabbitMQ.
%%
%% The Initial Developer of the Original Code is GoPivotal, Inc.
%% Copyright (c) 2007-2013 GoPivotal, Inc.  All rights reserved.
%%

-module(rabbit_amqqueue).

-export([recover/0, stop/0, start/1, declare/5,
         delete_immediately/1, delete/3, purge/1, forget_all_durable/1]).
-export([pseudo_queue/2]).
-export([lookup/1, not_found_or_absent/1, with/2, with/3, with_or_die/2,
         assert_equivalence/5,
         check_exclusive_access/2, with_exclusive_access_or_die/3,
         stat/1, deliver/2, deliver_flow/2, requeue/3, ack/3, reject/4]).
-export([list/0, list/1, info_keys/0, info/1, info/2, info_all/1, info_all/2]).
-export([force_event_refresh/1, notify_policy_changed/1]).
-export([consumers/1, consumers_all/1, consumer_info_keys/0]).
-export([basic_get/4, basic_consume/9, basic_cancel/4, notify_decorators/1]).
-export([notify_sent/2, notify_sent_queue_down/1, resume/2]).
-export([notify_down_all/2, activate_limit_all/2, credit/5]).
-export([on_node_down/1]).
-export([update/2, store_queue/1, policy_changed/2]).
-export([start_mirroring/1, stop_mirroring/1, sync_mirrors/1,
         cancel_sync_mirrors/1]).

%% internal
-export([internal_declare/2, internal_delete/1, run_backing_queue/3,
         set_ram_duration_target/2, set_maximum_since_use/2]).

-include("rabbit.hrl").
-include_lib("stdlib/include/qlc.hrl").

-define(INTEGER_ARG_TYPES, [byte, short, signedint, long]).

-define(MORE_CONSUMER_CREDIT_AFTER, 50).

-define(FAILOVER_WAIT_MILLIS, 100).

%%----------------------------------------------------------------------------

-ifdef(use_specs).

-export_type([name/0, qmsg/0]).

-type(name() :: rabbit_types:r('queue')).
-type(qpids() :: [pid()]).
-type(qlen() :: rabbit_types:ok(non_neg_integer())).
-type(qfun(A) :: fun ((rabbit_types:amqqueue()) -> A | no_return())).
-type(qmsg() :: {name(), pid(), msg_id(), boolean(), rabbit_types:message()}).
-type(msg_id() :: non_neg_integer()).
-type(ok_or_errors() ::
        'ok' | {'error', [{'error' | 'exit' | 'throw', any()}]}).
-type(queue_or_absent() :: rabbit_types:amqqueue() |
                           {'absent', rabbit_types:amqqueue()}).
-type(not_found_or_absent() :: 'not_found' |
                               {'absent', rabbit_types:amqqueue()}).
-spec(recover/0 :: () -> [rabbit_types:amqqueue()]).
-spec(stop/0 :: () -> 'ok').
-spec(start/1 :: ([rabbit_types:amqqueue()]) -> 'ok').
-spec(declare/5 ::
        (name(), boolean(), boolean(),
         rabbit_framing:amqp_table(), rabbit_types:maybe(pid()))
        -> {'new' | 'existing' | 'absent' | 'owner_died',
            rabbit_types:amqqueue()} | rabbit_types:channel_exit()).
-spec(internal_declare/2 ::
        (rabbit_types:amqqueue(), boolean())
        -> queue_or_absent() | rabbit_misc:thunk(queue_or_absent())).
-spec(update/2 ::
        (name(),
         fun((rabbit_types:amqqueue()) -> rabbit_types:amqqueue()))
         -> 'not_found' | rabbit_types:amqqueue()).
-spec(lookup/1 ::
        (name()) -> rabbit_types:ok(rabbit_types:amqqueue()) |
                    rabbit_types:error('not_found');
        ([name()]) -> [rabbit_types:amqqueue()]).
-spec(not_found_or_absent/1 :: (name()) -> not_found_or_absent()).
-spec(with/2 :: (name(), qfun(A)) ->
                     A | rabbit_types:error(not_found_or_absent())).
-spec(with/3 :: (name(), qfun(A), fun((not_found_or_absent()) -> B)) -> A | B).
-spec(with_or_die/2 ::
        (name(), qfun(A)) -> A | rabbit_types:channel_exit()).
-spec(assert_equivalence/5 ::
        (rabbit_types:amqqueue(), boolean(), boolean(),
         rabbit_framing:amqp_table(), rabbit_types:maybe(pid()))
        -> 'ok' | rabbit_types:channel_exit() |
           rabbit_types:connection_exit()).
-spec(check_exclusive_access/2 ::
        (rabbit_types:amqqueue(), pid())
        -> 'ok' | rabbit_types:channel_exit()).
-spec(with_exclusive_access_or_die/3 ::
        (name(), pid(), qfun(A)) -> A | rabbit_types:channel_exit()).
-spec(list/0 :: () -> [rabbit_types:amqqueue()]).
-spec(list/1 :: (rabbit_types:vhost()) -> [rabbit_types:amqqueue()]).
-spec(info_keys/0 :: () -> rabbit_types:info_keys()).
-spec(info/1 :: (rabbit_types:amqqueue()) -> rabbit_types:infos()).
-spec(info/2 ::
        (rabbit_types:amqqueue(), rabbit_types:info_keys())
        -> rabbit_types:infos()).
-spec(info_all/1 :: (rabbit_types:vhost()) -> [rabbit_types:infos()]).
-spec(info_all/2 :: (rabbit_types:vhost(), rabbit_types:info_keys())
                    -> [rabbit_types:infos()]).
-spec(force_event_refresh/1 :: (reference()) -> 'ok').
-spec(notify_policy_changed/1 :: (rabbit_types:amqqueue()) -> 'ok').
-spec(consumers/1 :: (rabbit_types:amqqueue())
                     -> [{pid(), rabbit_types:ctag(), boolean(),
                          rabbit_framing:amqp_table()}]).
-spec(consumer_info_keys/0 :: () -> rabbit_types:info_keys()).
-spec(consumers_all/1 ::
        (rabbit_types:vhost())
        -> [{name(), pid(), rabbit_types:ctag(), boolean()}]).
-spec(stat/1 ::
        (rabbit_types:amqqueue())
        -> {'ok', non_neg_integer(), non_neg_integer()}).
-spec(delete_immediately/1 :: (qpids()) -> 'ok').
-spec(delete/3 ::
        (rabbit_types:amqqueue(), 'false', 'false')
        -> qlen();
        (rabbit_types:amqqueue(), 'true' , 'false')
        -> qlen() | rabbit_types:error('in_use');
        (rabbit_types:amqqueue(), 'false', 'true' )
        -> qlen() | rabbit_types:error('not_empty');
        (rabbit_types:amqqueue(), 'true' , 'true' )
        -> qlen() |
           rabbit_types:error('in_use') |
           rabbit_types:error('not_empty')).
-spec(purge/1 :: (rabbit_types:amqqueue()) -> qlen()).
-spec(forget_all_durable/1 :: (node()) -> 'ok').
-spec(deliver/2 :: ([rabbit_types:amqqueue()], rabbit_types:delivery()) ->
                        qpids()).
-spec(deliver_flow/2 :: ([rabbit_types:amqqueue()], rabbit_types:delivery()) ->
                             qpids()).
-spec(requeue/3 :: (pid(), [msg_id()],  pid()) -> 'ok').
-spec(ack/3 :: (pid(), [msg_id()], pid()) -> 'ok').
-spec(reject/4 :: (pid(), [msg_id()], boolean(), pid()) -> 'ok').
-spec(notify_down_all/2 :: (qpids(), pid()) -> ok_or_errors()).
-spec(activate_limit_all/2 :: (qpids(), pid()) -> ok_or_errors()).
-spec(basic_get/4 :: (rabbit_types:amqqueue(), pid(), boolean(), pid()) ->
                          {'ok', non_neg_integer(), qmsg()} | 'empty').
-spec(credit/5 :: (rabbit_types:amqqueue(), pid(), rabbit_types:ctag(),
                   non_neg_integer(), boolean()) -> 'ok').
-spec(basic_consume/9 ::
        (rabbit_types:amqqueue(), boolean(), pid(), pid(), boolean(),
         rabbit_types:ctag(), boolean(), rabbit_framing:amqp_table(), any())
        -> rabbit_types:ok_or_error('exclusive_consume_unavailable')).
-spec(basic_cancel/4 ::
        (rabbit_types:amqqueue(), pid(), rabbit_types:ctag(), any()) -> 'ok').
-spec(notify_decorators/1 :: (rabbit_types:amqqueue()) -> 'ok').
-spec(notify_sent/2 :: (pid(), pid()) -> 'ok').
-spec(notify_sent_queue_down/1 :: (pid()) -> 'ok').
-spec(resume/2 :: (pid(), pid()) -> 'ok').
-spec(internal_delete/1 ::
        (name()) -> rabbit_types:ok_or_error('not_found') |
                    rabbit_types:connection_exit() |
                    fun (() -> rabbit_types:ok_or_error('not_found') |
                               rabbit_types:connection_exit())).
-spec(run_backing_queue/3 ::
        (pid(), atom(),
         (fun ((atom(), A) -> {[rabbit_types:msg_id()], A}))) -> 'ok').
-spec(set_ram_duration_target/2 :: (pid(), number() | 'infinity') -> 'ok').
-spec(set_maximum_since_use/2 :: (pid(), non_neg_integer()) -> 'ok').
-spec(on_node_down/1 :: (node()) -> 'ok').
-spec(pseudo_queue/2 :: (name(), pid()) -> rabbit_types:amqqueue()).
-spec(store_queue/1 :: (rabbit_types:amqqueue()) -> 'ok').
-spec(policy_changed/2 ::
        (rabbit_types:amqqueue(), rabbit_types:amqqueue()) -> 'ok').
-spec(start_mirroring/1 :: (pid()) -> 'ok').
-spec(stop_mirroring/1 :: (pid()) -> 'ok').
-spec(sync_mirrors/1 :: (pid()) -> 'ok' | rabbit_types:error('not_mirrored')).
-spec(cancel_sync_mirrors/1 :: (pid()) -> 'ok' | {'ok', 'not_syncing'}).

-endif.

%%----------------------------------------------------------------------------

-define(CONSUMER_INFO_KEYS,
        [queue_name, channel_pid, consumer_tag, ack_required, arguments]).

recover() ->
    %% Clear out remnants of old incarnation, in case we restarted
    %% faster than other nodes handled DOWN messages from us.
    on_node_down(node()),
    DurableQueues = find_durable_queues(),
    {ok, BQ} = application:get_env(rabbit, backing_queue_module),

    %% We rely on BQ:start/1 returning the recovery terms in the same
    %% order as the supplied queue names, so that we can zip them together
    %% for further processing in recover_durable_queues.
    {ok, OrderedRecoveryTerms} =
        BQ:start([QName || #amqqueue{name = QName} <- DurableQueues]),
    {ok,_} = supervisor:start_child(
               rabbit_sup,
               {rabbit_amqqueue_sup,
                {rabbit_amqqueue_sup, start_link, []},
                transient, infinity, supervisor, [rabbit_amqqueue_sup]}),
    recover_durable_queues(lists:zip(DurableQueues, OrderedRecoveryTerms)).

stop() ->
    ok = supervisor:terminate_child(rabbit_sup, rabbit_amqqueue_sup),
    ok = supervisor:delete_child(rabbit_sup, rabbit_amqqueue_sup),
    {ok, BQ} = application:get_env(rabbit, backing_queue_module),
    ok = BQ:stop().

start(Qs) ->
    %% At this point all recovered queues and their bindings are
    %% visible to routing, so now it is safe for them to complete
    %% their initialisation (which may involve interacting with other
    %% queues).
    [Pid ! {self(), go} || #amqqueue{pid = Pid} <- Qs],
    ok.

find_durable_queues() ->
    Node = node(),
    %% TODO: use dirty ops instead
    rabbit_misc:execute_mnesia_transaction(
      fun () ->
              qlc:e(qlc:q([Q || Q = #amqqueue{name = Name,
                                              pid  = Pid}
                                    <- mnesia:table(rabbit_durable_queue),
                                mnesia:read(rabbit_queue, Name, read) =:= [],
                                node(Pid) == Node]))
      end).

recover_durable_queues(QueuesAndRecoveryTerms) ->
    Qs = [{start_queue_process(node(), Q), Terms} ||
             {Q, Terms} <- QueuesAndRecoveryTerms],
    [Q || {Q = #amqqueue{ pid = Pid }, Terms} <- Qs,
          gen_server2:call(Pid, {init, {self(), Terms}}, infinity) == {new, Q}].

declare(QueueName, Durable, AutoDelete, Args, Owner) ->
    ok = check_declare_arguments(QueueName, Args),
    Q0 = rabbit_policy:set(#amqqueue{name            = QueueName,
                                     durable         = Durable,
                                     auto_delete     = AutoDelete,
                                     arguments       = Args,
                                     exclusive_owner = Owner,
                                     pid             = none,
                                     slave_pids      = [],
                                     sync_slave_pids = [],
                                     gm_pids         = []}),
    {Node, _MNodes} = rabbit_mirror_queue_misc:suggested_queue_nodes(Q0),
    Q1 = start_queue_process(Node, Q0),
    gen_server2:call(Q1#amqqueue.pid, {init, new}, infinity).

internal_declare(Q, true) ->
    rabbit_misc:execute_mnesia_tx_with_tail(
      fun () -> ok = store_queue(Q), rabbit_misc:const(Q) end);
internal_declare(Q = #amqqueue{name = QueueName}, false) ->
    rabbit_misc:execute_mnesia_tx_with_tail(
      fun () ->
              case mnesia:wread({rabbit_queue, QueueName}) of
                  [] ->
                      case not_found_or_absent(QueueName) of
                          not_found        -> Q1 = rabbit_policy:set(Q),
                                              ok = store_queue(Q1),
                                              B = add_default_binding(Q1),
                                              fun () -> B(), Q1 end;
                          {absent, _Q} = R -> rabbit_misc:const(R)
                      end;
                  [ExistingQ = #amqqueue{pid = QPid}] ->
                      case rabbit_misc:is_process_alive(QPid) of
                          true  -> rabbit_misc:const(ExistingQ);
                          false -> TailFun = internal_delete(QueueName),
                                   fun () -> TailFun(), ExistingQ end
                      end
              end
      end).

update(Name, Fun) ->
    case mnesia:wread({rabbit_queue, Name}) of
        [Q = #amqqueue{durable = Durable}] ->
            Q1 = Fun(Q),
            ok = mnesia:write(rabbit_queue, Q1, write),
            case Durable of
                true -> ok = mnesia:write(rabbit_durable_queue, Q1, write);
                _    -> ok
            end,
            Q1;
        [] ->
            not_found
    end.

store_queue(Q = #amqqueue{durable = true}) ->
    ok = mnesia:write(rabbit_durable_queue,
                      Q#amqqueue{slave_pids      = [],
                                 sync_slave_pids = [],
                                 gm_pids         = []}, write),
    ok = mnesia:write(rabbit_queue, Q, write),
    ok;
store_queue(Q = #amqqueue{durable = false}) ->
    ok = mnesia:write(rabbit_queue, Q, write),
    ok.

policy_changed(Q1 = #amqqueue{decorators = Decorators1},
               Q2 = #amqqueue{decorators = Decorators2}) ->
    rabbit_mirror_queue_misc:update_mirrors(Q1, Q2),
    D1 = rabbit_queue_decorator:select(Decorators1),
    D2 = rabbit_queue_decorator:select(Decorators2),
    [ok = M:policy_changed(Q1, Q2) || M <- lists:usort(D1 ++ D2)],
    %% Make sure we emit a stats event even if nothing
    %% mirroring-related has changed - the policy may have changed anyway.
    notify_policy_changed(Q1).

start_queue_process(Node, Q) ->
    {ok, Pid} = rabbit_amqqueue_sup:start_child(Node, [Q]),
    Q#amqqueue{pid = Pid}.

add_default_binding(#amqqueue{name = QueueName}) ->
    ExchangeName = rabbit_misc:r(QueueName, exchange, <<>>),
    RoutingKey = QueueName#resource.name,
    rabbit_binding:add(#binding{source      = ExchangeName,
                                destination = QueueName,
                                key         = RoutingKey,
                                args        = []}).

lookup([])     -> [];                             %% optimisation
lookup([Name]) -> ets:lookup(rabbit_queue, Name); %% optimisation
lookup(Names) when is_list(Names) ->
    %% Normally we'd call mnesia:dirty_read/1 here, but that is quite
    %% expensive for reasons explained in rabbit_misc:dirty_read/1.
    lists:append([ets:lookup(rabbit_queue, Name) || Name <- Names]);
lookup(Name) ->
    rabbit_misc:dirty_read({rabbit_queue, Name}).

not_found_or_absent(Name) ->
    %% NB: we assume that the caller has already performed a lookup on
    %% rabbit_queue and not found anything
    case mnesia:read({rabbit_durable_queue, Name}) of
        []  -> not_found;
        [Q] -> {absent, Q} %% Q exists on stopped node
    end.

not_found_or_absent_dirty(Name) ->
    %% We should read from both tables inside a tx, to get a
    %% consistent view. But the chances of an inconsistency are small,
    %% and only affect the error kind.
    case rabbit_misc:dirty_read({rabbit_durable_queue, Name}) of
        {error, not_found} -> not_found;
        {ok, Q}            -> {absent, Q}
    end.

with(Name, F, E) ->
    case lookup(Name) of
        {ok, Q = #amqqueue{pid = QPid}} ->
            %% We check is_process_alive(QPid) in case we receive a
            %% nodedown (for example) in F() that has nothing to do
            %% with the QPid. F() should be written s.t. that this
            %% cannot happen, so we bail if it does since that
            %% indicates a code bug and we don't want to get stuck in
            %% the retry loop.
            rabbit_misc:with_exit_handler(
              fun () -> false = rabbit_misc:is_process_alive(QPid),
                        timer:sleep(25),
                        with(Name, F, E)
              end, fun () -> F(Q) end);
        {error, not_found} ->
            E(not_found_or_absent_dirty(Name))
    end.

with(Name, F) -> with(Name, F, fun (E) -> {error, E} end).

with_or_die(Name, F) ->
    with(Name, F, fun (not_found)   -> rabbit_misc:not_found(Name);
                      ({absent, Q}) -> rabbit_misc:absent(Q)
                  end).

assert_equivalence(#amqqueue{durable     = Durable,
                             auto_delete = AutoDelete} = Q,
                   Durable, AutoDelete, RequiredArgs, Owner) ->
    assert_args_equivalence(Q, RequiredArgs),
    check_exclusive_access(Q, Owner, strict);
assert_equivalence(#amqqueue{name = QueueName},
                   _Durable, _AutoDelete, _RequiredArgs, _Owner) ->
    rabbit_misc:protocol_error(
      precondition_failed, "parameters for ~s not equivalent",
      [rabbit_misc:rs(QueueName)]).

check_exclusive_access(Q, Owner) -> check_exclusive_access(Q, Owner, lax).

check_exclusive_access(#amqqueue{exclusive_owner = Owner}, Owner, _MatchType) ->
    ok;
check_exclusive_access(#amqqueue{exclusive_owner = none}, _ReaderPid, lax) ->
    ok;
check_exclusive_access(#amqqueue{name = QueueName}, _ReaderPid, _MatchType) ->
    rabbit_misc:protocol_error(
      resource_locked,
      "cannot obtain exclusive access to locked ~s",
      [rabbit_misc:rs(QueueName)]).

with_exclusive_access_or_die(Name, ReaderPid, F) ->
    with_or_die(Name,
                fun (Q) -> check_exclusive_access(Q, ReaderPid), F(Q) end).

assert_args_equivalence(#amqqueue{name = QueueName, arguments = Args},
                        RequiredArgs) ->
    rabbit_misc:assert_args_equivalence(Args, RequiredArgs, QueueName,
                                        [Key || {Key, _Fun} <- declare_args()]).

check_declare_arguments(QueueName, Args) ->
    check_arguments(QueueName, Args, declare_args()).

check_consume_arguments(QueueName, Args) ->
    check_arguments(QueueName, Args, consume_args()).

check_arguments(QueueName, Args, Validators) ->
    [case rabbit_misc:table_lookup(Args, Key) of
         undefined -> ok;
         TypeVal   -> case Fun(TypeVal, Args) of
                          ok             -> ok;
                          {error, Error} -> rabbit_misc:protocol_error(
                                              precondition_failed,
                                              "invalid arg '~s' for ~s: ~255p",
                                              [Key, rabbit_misc:rs(QueueName),
                                               Error])
                      end
     end || {Key, Fun} <- Validators],
    ok.

declare_args() ->
    [{<<"x-expires">>,                 fun check_expires_arg/2},
     {<<"x-message-ttl">>,             fun check_message_ttl_arg/2},
     {<<"x-dead-letter-routing-key">>, fun check_dlxrk_arg/2},
     {<<"x-max-length">>,              fun check_non_neg_int_arg/2}].

consume_args() -> [{<<"x-priority">>, fun check_int_arg/2}].

check_int_arg({Type, _}, _) ->
    case lists:member(Type, ?INTEGER_ARG_TYPES) of
        true  -> ok;
        false -> {error, {unacceptable_type, Type}}
    end.

check_non_neg_int_arg({Type, Val}, Args) ->
    case check_int_arg({Type, Val}, Args) of
        ok when Val >= 0 -> ok;
        ok               -> {error, {value_negative, Val}};
        Error            -> Error
    end.

check_expires_arg({Type, Val}, Args) ->
    case check_int_arg({Type, Val}, Args) of
        ok when Val == 0 -> {error, {value_zero, Val}};
        ok               -> rabbit_misc:check_expiry(Val);
        Error            -> Error
    end.

check_message_ttl_arg({Type, Val}, Args) ->
    case check_int_arg({Type, Val}, Args) of
        ok    -> rabbit_misc:check_expiry(Val);
        Error -> Error
    end.

check_dlxrk_arg({longstr, _}, Args) ->
    case rabbit_misc:table_lookup(Args, <<"x-dead-letter-exchange">>) of
        undefined -> {error, routing_key_but_no_dlx_defined};
        _         -> ok
    end;
check_dlxrk_arg({Type,    _}, _Args) ->
    {error, {unacceptable_type, Type}}.

list() -> mnesia:dirty_match_object(rabbit_queue, #amqqueue{_ = '_'}).

%% Not dirty_match_object since that would not be transactional when used in a
%% tx context
list(VHostPath) ->
    mnesia:async_dirty(
      fun () ->
              mnesia:match_object(
                rabbit_queue,
                #amqqueue{name = rabbit_misc:r(VHostPath, queue), _ = '_'},
                read)
      end).

info_keys() -> rabbit_amqqueue_process:info_keys().

map(VHostPath, F) -> rabbit_misc:filter_exit_map(F, list(VHostPath)).

info(#amqqueue{ pid = QPid }) -> delegate:call(QPid, info).

info(#amqqueue{ pid = QPid }, Items) ->
    case delegate:call(QPid, {info, Items}) of
        {ok, Res}      -> Res;
        {error, Error} -> throw(Error)
    end.

info_all(VHostPath) -> map(VHostPath, fun (Q) -> info(Q) end).

info_all(VHostPath, Items) -> map(VHostPath, fun (Q) -> info(Q, Items) end).

%% We need to account for the idea that queues may be mid-promotion
%% during force_event_refresh (since it's likely we're doing this in
%% the first place since a node failed). Therefore we keep poking at
%% the list of queues until we were able to talk to a live process or
%% the queue no longer exists.
force_event_refresh(Ref) ->
    force_event_refresh([Q#amqqueue.name || Q <- list()], Ref).

force_event_refresh(QNames, Ref) ->
    Qs = [Q || Q <- list(), lists:member(Q#amqqueue.name, QNames)],
<<<<<<< HEAD
    {_, Bad} = rabbit_misc:multi_call(
                 [Q#amqqueue.pid || Q <- Qs], {force_event_refresh, Ref}),
=======
    {_, Bad} = gen_server2:mcall(
                 [{Q#amqqueue.pid, force_event_refresh} || Q <- Qs]),
>>>>>>> 5cb24141
    FailedPids = [Pid || {Pid, _Reason} <- Bad],
    Failed = [Name || #amqqueue{name = Name, pid = Pid} <- Qs,
                      lists:member(Pid, FailedPids)],
    case Failed of
        [] -> ok;
        _  -> timer:sleep(?FAILOVER_WAIT_MILLIS),
              force_event_refresh(Failed, Ref)
    end.

notify_policy_changed(#amqqueue{pid = QPid}) ->
    gen_server2:cast(QPid, policy_changed).

consumers(#amqqueue{ pid = QPid }) -> delegate:call(QPid, consumers).

consumer_info_keys() -> ?CONSUMER_INFO_KEYS.

consumers_all(VHostPath) ->
    ConsumerInfoKeys=consumer_info_keys(),
    lists:append(
      map(VHostPath,
          fun (Q) ->
              [lists:zip(ConsumerInfoKeys,
                         [Q#amqqueue.name, ChPid, CTag, AckRequired, Args]) ||
                         {ChPid, CTag, AckRequired, Args} <- consumers(Q)]
          end)).

stat(#amqqueue{pid = QPid}) -> delegate:call(QPid, stat).

delete_immediately(QPids) ->
    [gen_server2:cast(QPid, delete_immediately) || QPid <- QPids],
    ok.

delete(#amqqueue{ pid = QPid }, IfUnused, IfEmpty) ->
    delegate:call(QPid, {delete, IfUnused, IfEmpty}).

purge(#amqqueue{ pid = QPid }) -> delegate:call(QPid, purge).

deliver(Qs, Delivery) -> deliver(Qs, Delivery, noflow).

deliver_flow(Qs, Delivery) -> deliver(Qs, Delivery, flow).

requeue(QPid, MsgIds, ChPid) -> delegate:call(QPid, {requeue, MsgIds, ChPid}).

ack(QPid, MsgIds, ChPid) -> delegate:cast(QPid, {ack, MsgIds, ChPid}).

reject(QPid, Requeue, MsgIds, ChPid) ->
    delegate:cast(QPid, {reject, Requeue, MsgIds, ChPid}).

notify_down_all(QPids, ChPid) ->
    {_, Bads} = delegate:call(QPids, {notify_down, ChPid}),
    case lists:filter(
           fun ({_Pid, {exit, {R, _}, _}}) -> rabbit_misc:is_abnormal_exit(R);
               ({_Pid, _})                 -> false
           end, Bads) of
        []    -> ok;
        Bads1 -> {error, Bads1}
    end.

activate_limit_all(QPids, ChPid) ->
    delegate:cast(QPids, {activate_limit, ChPid}).

credit(#amqqueue{pid = QPid}, ChPid, CTag, Credit, Drain) ->
    delegate:cast(QPid, {credit, ChPid, CTag, Credit, Drain}).

basic_get(#amqqueue{pid = QPid}, ChPid, NoAck, LimiterPid) ->
    delegate:call(QPid, {basic_get, ChPid, NoAck, LimiterPid}).

basic_consume(#amqqueue{pid = QPid, name = QName}, NoAck, ChPid, LimiterPid,
              LimiterActive, ConsumerTag, ExclusiveConsume, Args, OkMsg) ->
    ok = check_consume_arguments(QName, Args),
    delegate:call(QPid, {basic_consume, NoAck, ChPid, LimiterPid, LimiterActive,
                         ConsumerTag, ExclusiveConsume, Args, OkMsg}).

basic_cancel(#amqqueue{pid = QPid}, ChPid, ConsumerTag, OkMsg) ->
    delegate:call(QPid, {basic_cancel, ChPid, ConsumerTag, OkMsg}).

notify_decorators(#amqqueue{pid = QPid}) ->
    delegate:cast(QPid, notify_decorators).

notify_sent(QPid, ChPid) ->
    Key = {consumer_credit_to, QPid},
    put(Key, case get(Key) of
                 1         -> gen_server2:cast(
                                QPid, {notify_sent, ChPid,
                                       ?MORE_CONSUMER_CREDIT_AFTER}),
                              ?MORE_CONSUMER_CREDIT_AFTER;
                 undefined -> erlang:monitor(process, QPid),
                              ?MORE_CONSUMER_CREDIT_AFTER - 1;
                 C         -> C - 1
             end),
    ok.

notify_sent_queue_down(QPid) ->
    erase({consumer_credit_to, QPid}),
    ok.

resume(QPid, ChPid) -> delegate:cast(QPid, {resume, ChPid}).

internal_delete1(QueueName) ->
    ok = mnesia:delete({rabbit_queue, QueueName}),
    %% this 'guarded' delete prevents unnecessary writes to the mnesia
    %% disk log
    case mnesia:wread({rabbit_durable_queue, QueueName}) of
        []  -> ok;
        [_] -> ok = mnesia:delete({rabbit_durable_queue, QueueName})
    end,
    %% we want to execute some things, as decided by rabbit_exchange,
    %% after the transaction.
    rabbit_binding:remove_for_destination(QueueName).

internal_delete(QueueName) ->
    rabbit_misc:execute_mnesia_tx_with_tail(
      fun () ->
              case {mnesia:wread({rabbit_queue, QueueName}),
                    mnesia:wread({rabbit_durable_queue, QueueName})} of
                  {[], []} ->
                      rabbit_misc:const({error, not_found});
                  _ ->
                      Deletions = internal_delete1(QueueName),
                      T = rabbit_binding:process_deletions(Deletions),
                      fun() ->
                              ok = T(),
                              ok = rabbit_event:notify(queue_deleted,
                                                       [{name, QueueName}])
                      end
              end
      end).

forget_all_durable(Node) ->
    %% Note rabbit is not running so we avoid e.g. the worker pool. Also why
    %% we don't invoke the return from rabbit_binding:process_deletions/1.
    {atomic, ok} =
        mnesia:sync_transaction(
          fun () ->
                  Qs = mnesia:match_object(rabbit_durable_queue,
                                           #amqqueue{_ = '_'}, write),
                  [rabbit_binding:process_deletions(
                     internal_delete1(Name)) ||
                      #amqqueue{name = Name, pid = Pid} = Q <- Qs,
                      node(Pid) =:= Node,
                      rabbit_policy:get(<<"ha-mode">>, Q) =:= undefined],
                  ok
          end),
    ok.

run_backing_queue(QPid, Mod, Fun) ->
    gen_server2:cast(QPid, {run_backing_queue, Mod, Fun}).

set_ram_duration_target(QPid, Duration) ->
    gen_server2:cast(QPid, {set_ram_duration_target, Duration}).

set_maximum_since_use(QPid, Age) ->
    gen_server2:cast(QPid, {set_maximum_since_use, Age}).

start_mirroring(QPid) -> ok = delegate:cast(QPid, start_mirroring).
stop_mirroring(QPid)  -> ok = delegate:cast(QPid, stop_mirroring).

sync_mirrors(QPid)        -> delegate:call(QPid, sync_mirrors).
cancel_sync_mirrors(QPid) -> delegate:call(QPid, cancel_sync_mirrors).

on_node_down(Node) ->
    rabbit_misc:execute_mnesia_tx_with_tail(
      fun () -> QsDels =
                    qlc:e(qlc:q([{QName, delete_queue(QName)} ||
                                    #amqqueue{name = QName, pid = Pid,
                                              slave_pids = []}
                                        <- mnesia:table(rabbit_queue),
                                    node(Pid) == Node andalso
                                    not rabbit_misc:is_process_alive(Pid)])),
                {Qs, Dels} = lists:unzip(QsDels),
                T = rabbit_binding:process_deletions(
                      lists:foldl(fun rabbit_binding:combine_deletions/2,
                                  rabbit_binding:new_deletions(), Dels)),
                fun () ->
                        T(),
                        lists:foreach(
                          fun(QName) ->
                                  ok = rabbit_event:notify(queue_deleted,
                                                           [{name, QName}])
                          end, Qs)
                end
      end).

delete_queue(QueueName) ->
    ok = mnesia:delete({rabbit_queue, QueueName}),
    rabbit_binding:remove_transient_for_destination(QueueName).

pseudo_queue(QueueName, Pid) ->
    #amqqueue{name         = QueueName,
              durable      = false,
              auto_delete  = false,
              arguments    = [],
              pid          = Pid,
              slave_pids   = []}.

deliver([], _Delivery, _Flow) ->
    %% /dev/null optimisation
    [];

deliver(Qs, Delivery, Flow) ->
    {MPids, SPids} = qpids(Qs),
    QPids = MPids ++ SPids,
    case Flow of
        flow   -> [credit_flow:send(QPid) || QPid <- QPids];
        noflow -> ok
    end,

    %% We let slaves know that they were being addressed as slaves at
    %% the time - if they receive such a message from the channel
    %% after they have become master they should mark the message as
    %% 'delivered' since they do not know what the master may have
    %% done with it.
    MMsg = {deliver, Delivery, false, Flow},
    SMsg = {deliver, Delivery, true,  Flow},
    delegate:cast(MPids, MMsg),
    delegate:cast(SPids, SMsg),
    QPids.

qpids([]) -> {[], []}; %% optimisation
qpids([#amqqueue{pid = QPid, slave_pids = SPids}]) -> {[QPid], SPids}; %% opt
qpids(Qs) ->
    {MPids, SPids} = lists:foldl(fun (#amqqueue{pid = QPid, slave_pids = SPids},
                                      {MPidAcc, SPidAcc}) ->
                                         {[QPid | MPidAcc], [SPids | SPidAcc]}
                                 end, {[], []}, Qs),
    {MPids, lists:append(SPids)}.<|MERGE_RESOLUTION|>--- conflicted
+++ resolved
@@ -507,13 +507,8 @@
 
 force_event_refresh(QNames, Ref) ->
     Qs = [Q || Q <- list(), lists:member(Q#amqqueue.name, QNames)],
-<<<<<<< HEAD
-    {_, Bad} = rabbit_misc:multi_call(
-                 [Q#amqqueue.pid || Q <- Qs], {force_event_refresh, Ref}),
-=======
     {_, Bad} = gen_server2:mcall(
-                 [{Q#amqqueue.pid, force_event_refresh} || Q <- Qs]),
->>>>>>> 5cb24141
+                 [{Q#amqqueue.pid, {force_event_refresh, Ref}} || Q <- Qs]),
     FailedPids = [Pid || {Pid, _Reason} <- Bad],
     Failed = [Name || #amqqueue{name = Name, pid = Pid} <- Qs,
                       lists:member(Pid, FailedPids)],
