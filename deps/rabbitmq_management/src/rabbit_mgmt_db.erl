%%   The contents of this file are subject to the Mozilla Public License
%%   Version 1.1 (the "License"); you may not use this file except in
%%   compliance with the License. You may obtain a copy of the License at
%%   http://www.mozilla.org/MPL/
%%
%%   Software distributed under the License is distributed on an "AS IS"
%%   basis, WITHOUT WARRANTY OF ANY KIND, either express or implied. See the
%%   License for the specific language governing rights and limitations
%%   under the License.
%%
%%   The Original Code is RabbitMQ Management Console.
%%
%%   The Initial Developers of the Original Code are Rabbit Technologies Ltd.
%%
%%   Copyright (C) 2010 Rabbit Technologies Ltd.
%%
%%   All Rights Reserved.
%%
%%   Contributor(s): ______________________________________.
%%
-module(rabbit_mgmt_db).

-include_lib("rabbit_common/include/rabbit.hrl").

-behaviour(gen_server).

-export([start_link/0]).

-export([event/1]).

-export([get_queues/1, get_connections/0, get_connection/1,
         get_overview/0, get_channels/0, get_channel/1]).

-export([group_sum/2]).

-export([pget/2, add/2, rates/5]).

-export([init/1, handle_call/3, handle_cast/2, handle_info/2, terminate/2,
         code_change/3]).

-record(state, {tables}).
-define(FINE_STATS_TYPES, [channel_queue_stats, channel_exchange_stats,
                           channel_queue_exchange_stats]).
-define(TABLES, [queue_stats, connection_stats, channel_stats] ++
            ?FINE_STATS_TYPES).

-define(DELIVER_GET, [deliver, deliver_no_ack, get, get_no_ack]).
-define(FINE_STATS, [publish, ack, deliver_get] ++ ?DELIVER_GET).

%%----------------------------------------------------------------------------

start_link() ->
    case gen_server:start_link({global, ?MODULE}, ?MODULE, [], []) of
        {error, {already_started, Pid}} ->
            rabbit_log:info(
              "Statistics database already registered at ~p.~n", [Pid]),
            ignore;
        Else ->
            rabbit_log:info(
              "Statistics database started.~n", []),
            Else
    end.

event(Event) ->
    gen_server:cast({global, ?MODULE}, {event, Event}).

get_queues(Qs) ->
    gen_server:call({global, ?MODULE}, {get_queues, Qs}, infinity).

get_connections() ->
    gen_server:call({global, ?MODULE}, get_connections, infinity).

get_connection(Name) ->
    gen_server:call({global, ?MODULE}, {get_connection, Name}, infinity).

get_channels() ->
    gen_server:call({global, ?MODULE}, get_channels, infinity).

get_channel(Name) ->
    gen_server:call({global, ?MODULE}, {get_channel, Name}, infinity).

get_overview() ->
    gen_server:call({global, ?MODULE}, get_overview, infinity).

%%----------------------------------------------------------------------------

pget(Key, List) ->
    pget(Key, List, unknown).

pget(Key, List, Default) ->
    proplists:get_value(Key, List, Default).

pset(Key, Value, List) ->
    [{Key, Value} | proplists:delete(Key, List)].

id(Pid) when is_pid(Pid) -> rabbit_mgmt_format:pid(Pid);
id(List) -> rabbit_mgmt_format:pid(pget(pid, List)).

add(unknown, _) -> unknown;
add(_, unknown) -> unknown;
add(A, B)       -> A + B.

lookup_element(Table, Key) ->
    lookup_element(Table, Key, 2).

lookup_element(Table, Key, Pos) ->
    try ets:lookup_element(Table, Key, Pos)
    catch error:badarg -> []
    end.

name_to_id(Table, Name) ->
    case ets:match(Table, {{'$1', create}, '_', Name}) of
        []     -> none;
        [[Id]] -> Id
    end.

result_or_error([]) -> error;
result_or_error(S)  -> S.

rates(Stats, Timestamp, OldStats, OldTimestamp, Keys) ->
    Stats ++ [R || Key <- Keys,
                   R   <- [rate(Stats, Timestamp, OldStats, OldTimestamp, Key)],
                   R =/= unknown].

rate(Stats, Timestamp, OldStats, OldTimestamp, Key) ->
    case OldTimestamp == [] orelse not proplists:is_defined(Key, OldStats) of
        true  -> unknown;
        false -> Diff = pget(Key, Stats) - pget(Key, OldStats),
                 Name = list_to_atom(atom_to_list(Key) ++ "_details"),
                 Rate = Diff / (timer:now_diff(Timestamp, OldTimestamp) /
                                    1000000),
                 {Name, [{rate, Rate},
                         {last_event, rabbit_mgmt_format:timestamp(Timestamp)}]}
    end.

%% sum(Table, Keys) ->
%%     lists:foldl(fun (Stats, Acc) ->
%%                         [{Key, Val + pget(Key, Stats, 0)} || {Key, Val} <- Acc]
%%                 end,
%%                 [{Key, 0} || Key <- Keys],
%%                 [Value || {_Key, Value, _TS} <- ets:tab2list(Table)]).

group_sum(GroupBy, List) ->
    lists:foldl(fun ({Ids, Item0}, Acc) ->
                        Id = [{G, pget(G, Ids)} || G <- GroupBy],
                        dict:update(Id, fun(Item1) ->
                                                gs_update(Item0, Item1)
                                        end,
                                    Item0, Acc)
                end, dict:new(), List).

gs_update(Item0, Item1) ->
    Keys = sets:to_list(sets:from_list(
                          [K || {K, _} <- Item0 ++ Item1])),
    [{Key, gs_update_add(Key, pget(Key, Item0), pget(Key, Item1))} ||
        Key <- Keys].

gs_update_add(Key, Item0, Item1) ->
    case is_details(Key) of
        true  ->
            I0 = if_unknown(Item0, []),
            I1 = if_unknown(Item1, []),
            [{rate,       pget(rate, I0, 0) + pget(rate, I1, 0)},
             {last_event, erlang:max(pget(last_event, I0, 0),
                                     pget(last_event, I1, 0))}];
        false ->
            I0 = if_unknown(Item0, 0),
            I1 = if_unknown(Item1, 0),
            I0 + I1
    end.

if_unknown(unknown, Def) -> Def;
if_unknown(Val,    _Def) -> Val.

%%----------------------------------------------------------------------------

augment(Items, Funs, Tables) ->
    Augmented = [augment(K, Items, Fun, Tables) || {K, Fun} <- Funs] ++ Items,
    [{K, V} || {K, V} <- Augmented, V =/= unknown].

augment(K, Items, Fun, Tables) ->
    Key = list_to_atom(atom_to_list(K) ++ "_details"),
    case pget(K, Items) of
        none    -> {Key, unknown};
        unknown -> {Key, unknown};
        Id      -> {Key, Fun(Id, Tables)}
    end.

%% augment_channel_pid(Pid, Tables) ->
%%     Ch = lookup_element(
%%            orddict:fetch(channel_stats, Tables),
%%            {Pid, create}),
%%     Conn = lookup_element(
%%              orddict:fetch(connection_stats, Tables),
%%              {pget(connection, Ch), create}),
%%     [{number, pget(number, Ch)},
%%      {connection_name, pget(name, Conn)},
%%      {peer_address, pget(peer_address, Conn)},
%%      {peer_port, pget(peer_port, Conn)}].

augment_connection_pid(Pid, Tables) ->
    Conn = lookup_element(orddict:fetch(connection_stats, Tables),
                          {Pid, create}),
    [{peer_address, pget(peer_address, Conn)},
     {peer_port,    pget(peer_port,    Conn)},
     {name,         pget(name,         Conn)}].

%% augment_queue_pid(Pid, Tables) ->
%%     Q = lookup_element(
%%           orddict:fetch(queue_stats, Tables), NB  this won't work any more
%%           {Pid, create}),
%%     [{name, pget(name, Q)},
%%      {vhost, pget(vhost, Q)}].

augment_msg_stats(Stats, Tables) ->
    [augment_msg_stats_items(Props, Tables) || Props <- Stats].

augment_msg_stats_items(Props, Tables) ->
    augment(Props, [{connection, fun augment_connection_pid/2}], Tables).

%%----------------------------------------------------------------------------

%% TODO some sort of generalised query mechanism for the coarse stats?

init([]) ->
    {ok, #state{tables = orddict:from_list(
                           [{Key, ets:new(anon, [private])} ||
                               Key <- ?TABLES])}}.

handle_call({get_queues, Qs0}, _From, State = #state{tables = Tables}) ->
    Table = orddict:fetch(queue_stats, Tables),
    Qs1 = merge_created_stats(Qs0, Table),
    Qs2 = [[{messages, add(pget(messages_ready, Q),
                           pget(messages_unacknowledged, Q))} | Q] || Q <- Qs1],
    Qs3 = [augment(Q, [{owner_pid, fun augment_connection_pid/2}], Tables) ||
              Q <- Qs2],
    {reply, Qs3, State};

handle_call(get_connections, _From, State = #state{tables = Tables}) ->
    Table = orddict:fetch(connection_stats, Tables),
    {reply, [zero_old_rates(S) || S <- merge_created_stats(Table)], State};

handle_call({get_connection, Name}, _From, State = #state{tables = Tables}) ->
    Table = orddict:fetch(connection_stats, Tables),
    Id = name_to_id(Table, Name),
    {reply, result_or_error(lookup_element(Table, {Id, create}) ++
                                zero_old_rates(
                                  lookup_element(Table, {Id, stats}))), State};

handle_call(get_channels, _From, State = #state{tables = Tables}) ->
    Table = orddict:fetch(channel_stats, Tables),
    Stats = merge_created_stats(Table),
    FineQ = get_fine_stats(channel_queue_stats,    [channel], Tables),
    FineX = get_fine_stats(channel_exchange_stats, [channel], Tables),
    {reply, augment_msg_stats(merge_fine_stats(Stats, [FineQ, FineX]), Tables),
     State};

handle_call({get_channel, Name}, _From, State = #state{tables = Tables}) ->
    Table = orddict:fetch(channel_stats, Tables),
    Id = name_to_id(Table, Name),
    Chs = [lookup_element(Table, {Id, create})],
    %% TODO extract commonality between this and get_channels
    Stats = merge_created_stats(Chs, Table),
    FineQ = get_fine_stats(channel_queue_stats,    [channel], Tables),
    FineX = get_fine_stats(channel_exchange_stats, [channel], Tables),
    [Res] = augment_msg_stats(merge_fine_stats(Stats, [FineQ, FineX]), Tables),
    {reply, result_or_error(Res), State};

handle_call(get_overview, _From, State = #state{tables = Tables}) ->
    FineQ = extract_singleton_fine_stats(
              get_fine_stats(channel_queue_stats, [], Tables)),
    FineX = extract_singleton_fine_stats(
              get_fine_stats(channel_exchange_stats, [], Tables)),
    {reply, [{message_stats, FineX ++ FineQ}], State};

handle_call(_Request, _From, State) ->
    {reply, not_understood, State}.

handle_cast({event, Event}, State) ->
    handle_event(Event, State),
    {noreply, State};

handle_cast(_Request, State) ->
    {noreply, State}.

handle_info(_Info, State) ->
    {noreply, State}.

terminate(_Arg, _State) ->
    ok.

code_change(_OldVsn, State, _Extra) ->
    {ok, State}.

%%----------------------------------------------------------------------------

handle_event(#event{type = queue_stats, props = Stats, timestamp = Timestamp},
             State) ->
    handle_stats(queue_stats, Stats, Timestamp,
                 [{fun rabbit_mgmt_format:properties/1,[backing_queue_status]}],
                 [], State);

handle_event(Event = #event{type = queue_deleted}, State) ->
    handle_deleted(queue_stats, Event, State);

handle_event(#event{type = connection_created, props = Stats}, State) ->
    Name = rabbit_mgmt_format:print(
             "~s:~w",
             [rabbit_mgmt_format:ip(pget(peer_address, Stats)),
              pget(peer_port, Stats)]),
    handle_created(
      connection_stats, [{name, Name} | Stats],
<<<<<<< HEAD
      [{fun rabbit_mgmt_format:ip/1,           [address, peer_address]},
       {fun rabbit_mgmt_format:node_and_pid/1, [pid]},
       {fun rabbit_mgmt_format:protocol/1,     [protocol]},
       {fun rabbit_mgmt_format:table/1,        [client_properties]}], State);
=======
      [{fun rabbit_mgmt_format:ip/1,         [address, peer_address]},
       {fun rabbit_mgmt_format:pid/1,        [pid]},
       {fun rabbit_mgmt_format:protocol/1,   [protocol]},
       {fun rabbit_mgmt_format:amqp_table/1, [client_properties]}], State);
>>>>>>> 32ccf28e

handle_event(#event{type = connection_stats, props = Stats,
                    timestamp = Timestamp},
             State) ->
    handle_stats(connection_stats, Stats, Timestamp, [], [recv_oct, send_oct],
                 State);

handle_event(Event = #event{type = connection_closed}, State) ->
    handle_deleted(connection_stats, Event, State);

handle_event(#event{type = channel_created, props = Stats},
             State = #state{tables = Tables}) ->
    ConnTable = orddict:fetch(connection_stats, Tables),
    Conn = lookup_element(ConnTable, {id(pget(connection, Stats)), create}),
    Name = rabbit_mgmt_format:print("~s:~w:~w",
                                    [pget(peer_address, Conn),
                                     pget(peer_port,    Conn),
                                     pget(number,       Stats)]),
    handle_created(channel_stats, [{name, Name}|Stats],
                   [{fun rabbit_mgmt_format:node_and_pid/1, [pid]},
                    {fun rabbit_mgmt_format:pid/1,          [connection]}],
                   State);

handle_event(#event{type = channel_stats, props = Stats, timestamp = Timestamp},
             State) ->
    handle_stats(channel_stats, Stats, Timestamp, [], [], State),
    [handle_fine_stats(Type, Stats, Timestamp, State) ||
        Type <- ?FINE_STATS_TYPES],
    {ok, State};

handle_event(Event = #event{type = channel_closed,
                            props = [{pid, Pid}]}, State) ->
    handle_deleted(channel_stats, Event, State),
    [delete_fine_stats(Type, id(Pid), State) ||
        Type <- ?FINE_STATS_TYPES],
    {ok, State};

handle_event(_Event, State) ->
    {ok, State}.

%%----------------------------------------------------------------------------

handle_created(TName, Stats, Funs, State = #state{tables = Tables}) ->
    Formatted = rabbit_mgmt_format:format(Stats, Funs),
    ets:insert(orddict:fetch(TName, Tables), {{id(Stats), create},
                                              Formatted,
                                              pget(name, Stats)}),
    {ok, State}.

handle_stats(TName, Stats0, Timestamp, Funs,
             RatesKeys, State = #state{tables = Tables}) ->
    Stats = lists:foldl(
              fun (K, StatsAcc) -> proplists:delete(K, StatsAcc) end,
              Stats0, ?FINE_STATS_TYPES),
    Table = orddict:fetch(TName, Tables),
    Id = {id(Stats), stats},
    OldStats = lookup_element(Table, Id),
    OldTimestamp = lookup_element(Table, Id, 3),
    Stats1 = rates(Stats, Timestamp, OldStats, OldTimestamp, RatesKeys),
    Stats2 = proplists:delete(pid, rabbit_mgmt_format:format(Stats1, Funs)),
    ets:insert(Table, {Id, Stats2, Timestamp}),
    {ok, State}.

handle_deleted(TName, #event{props = [{pid, Pid}]},
               State = #state{tables = Tables}) ->
    Table = orddict:fetch(TName, Tables),
    ets:delete(Table, {id(Pid), create}),
    ets:delete(Table, {id(Pid), stats}),
    {ok, State}.

handle_fine_stats(Type, Props, Timestamp, State = #state{tables = Tables}) ->
    case pget(Type, Props) of
        unknown ->
            ok;
        AllFineStats ->
            ChPid = id(Props),
            Table = orddict:fetch(Type, Tables),
            IdsStatsTS =
                [{Ids,
                  Stats,
                  lookup_element(Table, fine_stats_key(ChPid, Ids)),
                  lookup_element(Table, fine_stats_key(ChPid, Ids), 3)} ||
                    {Ids, Stats} <- AllFineStats],
            delete_fine_stats(Type, ChPid, State),
            [handle_fine_stat(ChPid, Ids, Stats, Timestamp,
                              OldStats, OldTimestamp, Table) ||
                {Ids, Stats, OldStats, OldTimestamp} <- IdsStatsTS]
    end.


handle_fine_stat(ChPid, Ids, Stats, Timestamp,
                 OldStats, OldTimestamp,
                 Table) ->
    Id = fine_stats_key(ChPid, Ids),
    Total = lists:sum([V || {K, V} <- Stats, lists:member(K, ?DELIVER_GET)]),
    Stats1 = case Total of
                 0 -> Stats;
                 _ -> [{deliver_get, Total}|Stats]
             end,
    Res = rates(Stats1, Timestamp, OldStats, OldTimestamp, ?FINE_STATS),
    ets:insert(Table, {Id, Res, Timestamp}).

delete_fine_stats(Type, ChPid, #state{tables = Tables}) ->
    Table = orddict:fetch(Type, Tables),
    ets:match_delete(Table, {{ChPid, '_'}, '_', '_'}),
    ets:match_delete(Table, {{ChPid, '_', '_'}, '_', '_'}).

fine_stats_key(ChPid, {QPid, X})              -> {ChPid, id(QPid), X};
fine_stats_key(ChPid, QPid) when is_pid(QPid) -> {ChPid, id(QPid)};
fine_stats_key(ChPid, X)                      -> {ChPid, X}.

merge_created_stats(Table) ->
    merge_created_stats(
      [Facts || {{_, create}, Facts, _Name} <- ets:tab2list(Table)],
      Table).

merge_created_stats(In, Table) ->
    [Facts ++ lookup_element(Table, {pget(pid, Facts), stats}) || Facts <- In].

get_fine_stats(Type, GroupBy, Tables) ->
    Table = orddict:fetch(Type, Tables),
    All = [{format_id(Id), zero_old_rates(Stats)} ||
              {Id, Stats, _Timestamp} <- ets:tab2list(Table)],
    group_sum(GroupBy, All).

format_id({ChPid, #resource{name=XName, virtual_host=XVhost}}) ->
    [{channel, ChPid}, {exchange, [{name, XName}, {vhost, XVhost}]}];
format_id({ChPid, QPid}) ->
    [{channel, ChPid}, {queue, QPid}];
format_id({ChPid, QPid, #resource{name=XName, virtual_host=XVhost}}) ->
    [{channel, ChPid}, {queue, QPid},
     {exchange, [{name, XName}, {vhost, XVhost}]}].

merge_fine_stats(Stats, []) ->
    Stats;
merge_fine_stats(Stats, [Dict | Dicts]) ->
    merge_fine_stats([merge_fine_stats0(Props, Dict) || Props <- Stats], Dicts).

merge_fine_stats0(Props, Dict) ->
    Id = pget(pid, Props),
    case dict:find([{channel, Id}], Dict) of
        {ok, Stats} -> [{message_stats, pget(message_stats, Props, []) ++
                             Stats} |
                        proplists:delete(message_stats, Props)];
        error       -> Props
    end.

extract_singleton_fine_stats(Dict) ->
    case dict:to_list(Dict) of
        []            -> [];
        [{[], Stats}] -> Stats
    end.

zero_old_rates(Stats) -> [maybe_zero_rate(S) || S <- Stats].

maybe_zero_rate({Key, Val}) ->
    case is_details(Key) of
        true  -> Age = rabbit_mgmt_util:now_ms() - pget(last_event, Val),
                 {Key, case Age > ?STATS_INTERVAL * 1.5 of
                           true  -> pset(rate, 0, Val);
                           false -> Val
                       end};
        false -> {Key, Val}
    end.

is_details(Key) ->
    lists:suffix("_details", atom_to_list(Key)).<|MERGE_RESOLUTION|>--- conflicted
+++ resolved
@@ -310,17 +310,10 @@
               pget(peer_port, Stats)]),
     handle_created(
       connection_stats, [{name, Name} | Stats],
-<<<<<<< HEAD
       [{fun rabbit_mgmt_format:ip/1,           [address, peer_address]},
        {fun rabbit_mgmt_format:node_and_pid/1, [pid]},
        {fun rabbit_mgmt_format:protocol/1,     [protocol]},
-       {fun rabbit_mgmt_format:table/1,        [client_properties]}], State);
-=======
-      [{fun rabbit_mgmt_format:ip/1,         [address, peer_address]},
-       {fun rabbit_mgmt_format:pid/1,        [pid]},
-       {fun rabbit_mgmt_format:protocol/1,   [protocol]},
-       {fun rabbit_mgmt_format:amqp_table/1, [client_properties]}], State);
->>>>>>> 32ccf28e
+       {fun rabbit_mgmt_format:amqp_table/1,   [client_properties]}], State);
 
 handle_event(#event{type = connection_stats, props = Stats,
                     timestamp = Timestamp},
