%% The contents of this file are subject to the Mozilla Public License
%% Version 1.1 (the "License"); you may not use this file except in
%% compliance with the License. You may obtain a copy of the License at
%% http://www.mozilla.org/MPL/
%%
%% Software distributed under the License is distributed on an "AS IS"
%% basis, WITHOUT WARRANTY OF ANY KIND, either express or implied. See the
%% License for the specific language governing rights and limitations
%% under the License.
%%
%% The Original Code is RabbitMQ.
%%
%% The Initial Developer of the Original Code is GoPivotal, Inc.
%% Copyright (c) 2011-2017 Pivotal Software, Inc.  All rights reserved.
%%

-module(unit_inbroker_parallel_SUITE).

-include_lib("common_test/include/ct.hrl").
-include_lib("kernel/include/file.hrl").
-include_lib("amqp_client/include/amqp_client.hrl").

-compile(export_all).

-define(TIMEOUT_LIST_OPS_PASS, 5000).
-define(TIMEOUT, 30000).

-define(CLEANUP_QUEUE_NAME, <<"cleanup-queue">>).

all() ->
    [
      {group, parallel_tests}
    ].

groups() ->
    [
      {parallel_tests, [parallel], [
          amqp_connection_refusal,
          configurable_server_properties,
          confirms,
          credit_flow_settings,
          dynamic_mirroring,
          gen_server2_with_state,
          mcall,
          {password_hashing, [], [
              password_hashing,
              change_password
            ]},
<<<<<<< HEAD
          topic_matching
=======
          {policy_validation, [parallel, {repeat, 20}], [
              ha_policy_validation,
              policy_validation,
              policy_opts_validation,
              queue_master_location_policy_validation,
              queue_modes_policy_validation,
              vhost_removed_while_updating_policy
            ]},
          runtime_parameters,
          set_disk_free_limit_command,
          set_vm_memory_high_watermark_command,
          topic_matching,
          user_management
>>>>>>> 6967bb30
        ]}
    ].

%% -------------------------------------------------------------------
%% Testsuite setup/teardown.
%% -------------------------------------------------------------------

init_per_suite(Config) ->
    rabbit_ct_helpers:log_environment(),
    rabbit_ct_helpers:run_setup_steps(Config).

end_per_suite(Config) ->
    rabbit_ct_helpers:run_teardown_steps(Config).

init_per_group(Group, Config) ->
    case lists:member({group, Group}, all()) of
        true ->
            ClusterSize = 2,
            Config1 = rabbit_ct_helpers:set_config(Config, [
                {rmq_nodename_suffix, Group},
                {rmq_nodes_count, ClusterSize}
              ]),
            rabbit_ct_helpers:run_steps(Config1,
              rabbit_ct_broker_helpers:setup_steps() ++
              rabbit_ct_client_helpers:setup_steps() ++ [
                fun setup_file_handle_cache/1
              ]);
        false ->
            rabbit_ct_helpers:run_steps(Config, [])
    end.

setup_file_handle_cache(Config) ->
    ok = rabbit_ct_broker_helpers:rpc(Config, 0,
      ?MODULE, setup_file_handle_cache1, []),
    Config.

setup_file_handle_cache1() ->
    %% FIXME: Why are we doing this?
    application:set_env(rabbit, file_handles_high_watermark, 10),
    ok = file_handle_cache:set_limit(10),
    ok.

end_per_group(Group, Config) ->
    case lists:member({group, Group}, all()) of
        true ->
            rabbit_ct_helpers:run_steps(Config,
              rabbit_ct_client_helpers:teardown_steps() ++
              rabbit_ct_broker_helpers:teardown_steps());
        false ->
            Config
    end.

init_per_testcase(Testcase, Config) ->
    rabbit_ct_helpers:testcase_started(Config, Testcase).

end_per_testcase(Testcase, Config) ->
    rabbit_ct_helpers:testcase_finished(Config, Testcase).

msg_id_bin(X) ->
    erlang:md5(term_to_binary(X)).

on_disk_capture() ->
    receive
        {await, MsgIds, Pid} -> on_disk_capture([], MsgIds, Pid);
        stop                 -> done
    end.

on_disk_capture([_|_], _Awaiting, Pid) ->
    Pid ! {self(), surplus};
on_disk_capture(OnDisk, Awaiting, Pid) ->
    receive
        {on_disk, MsgIdsS} ->
            MsgIds = gb_sets:to_list(MsgIdsS),
            on_disk_capture(OnDisk ++ (MsgIds -- Awaiting), Awaiting -- MsgIds,
                            Pid);
        stop ->
            done
    after (case Awaiting of [] -> 200; _ -> ?TIMEOUT end) ->
            case Awaiting of
                [] -> Pid ! {self(), arrived}, on_disk_capture();
                _  -> Pid ! {self(), timeout}
            end
    end.

on_disk_await(Pid, MsgIds) when is_list(MsgIds) ->
    Pid ! {await, MsgIds, self()},
    receive
        {Pid, arrived} -> ok;
        {Pid, Error}   -> Error
    end.

on_disk_stop(Pid) ->
    MRef = erlang:monitor(process, Pid),
    Pid ! stop,
    receive {'DOWN', MRef, process, Pid, _Reason} ->
            ok
    end.

queue_name(Config, Name) ->
    Name1 = iolist_to_binary(rabbit_ct_helpers:config_to_testcase_name(Config, Name)),
    queue_name(Name1).

queue_name(Name) ->
    rabbit_misc:r(<<"/">>, queue, Name).

test_queue() ->
    queue_name(<<"test">>).

verify_read_with_published(_Delivered, _Persistent, [], _) ->
    ok;
verify_read_with_published(Delivered, Persistent,
                           [{MsgId, SeqId, _Props, Persistent, Delivered}|Read],
                           [{SeqId, MsgId}|Published]) ->
    verify_read_with_published(Delivered, Persistent, Read, Published);
verify_read_with_published(_Delivered, _Persistent, _Read, _Published) ->
    ko.

nop(_) -> ok.
nop(_, _) -> ok.

variable_queue_init(Q, Recover) ->
    rabbit_variable_queue:init(
      Q, case Recover of
             true  -> non_clean_shutdown;
             false -> new
         end, fun nop/2, fun nop/2, fun nop/1, fun nop/1).

publish_and_confirm(Q, Payload, Count) ->
    Seqs = lists:seq(1, Count),
    [begin
         Msg = rabbit_basic:message(rabbit_misc:r(<<>>, exchange, <<>>),
                                    <<>>, #'P_basic'{delivery_mode = 2},
                                    Payload),
         Delivery = #delivery{mandatory = false, sender = self(),
                              confirm = true, message = Msg, msg_seq_no = Seq,
                              flow = noflow},
         _QPids = rabbit_amqqueue:deliver([Q], Delivery)
     end || Seq <- Seqs],
    wait_for_confirms(gb_sets:from_list(Seqs)).

wait_for_confirms(Unconfirmed) ->
    case gb_sets:is_empty(Unconfirmed) of
        true  -> ok;
        false -> receive {'$gen_cast', {confirm, Confirmed, _}} ->
                         wait_for_confirms(
                           rabbit_misc:gb_sets_difference(
                             Unconfirmed, gb_sets:from_list(Confirmed)))
                 after ?TIMEOUT -> exit(timeout_waiting_for_confirm)
                 end
    end.

test_amqqueue(Durable) ->
    (rabbit_amqqueue:pseudo_queue(test_queue(), self()))
        #amqqueue { durable = Durable }.

assert_prop(List, Prop, Value) ->
    case proplists:get_value(Prop, List)of
        Value -> ok;
        _     -> {exit, Prop, exp, Value, List}
    end.

assert_props(List, PropVals) ->
    [assert_prop(List, Prop, Value) || {Prop, Value} <- PropVals].

variable_queue_wait_for_shuffling_end(VQ) ->
    case credit_flow:blocked() of
        false -> VQ;
        true  -> receive
                     {bump_credit, Msg} ->
                         credit_flow:handle_bump_msg(Msg),
                         variable_queue_wait_for_shuffling_end(
                           rabbit_variable_queue:resume(VQ))
                 end
    end.

msg2int(#basic_message{content = #content{ payload_fragments_rev = P}}) ->
    binary_to_term(list_to_binary(lists:reverse(P))).

ack_subset(AckSeqs, Interval, Rem) ->
    lists:filter(fun ({_Ack, N}) -> (N + Rem) rem Interval == 0 end, AckSeqs).

requeue_one_by_one(Acks, VQ) ->
    lists:foldl(fun (AckTag, VQN) ->
                        {_MsgId, VQM} = rabbit_variable_queue:requeue(
                                          [AckTag], VQN),
                        VQM
                end, VQ, Acks).

%% ---------------------------------------------------------------------------
%% Credit flow.
%% ---------------------------------------------------------------------------

credit_flow_settings(Config) ->
    rabbit_ct_broker_helpers:rpc(Config, 0,
      ?MODULE, credit_flow_settings1, [Config]).

credit_flow_settings1(_Config) ->
    passed = test_proc(400, 200, {400, 200}),
    passed = test_proc(600, 300),
    passed.

test_proc(InitialCredit, MoreCreditAfter) ->
    test_proc(InitialCredit, MoreCreditAfter, {InitialCredit, MoreCreditAfter}).
test_proc(InitialCredit, MoreCreditAfter, Settings) ->
    Pid = spawn(?MODULE, dummy, [Settings]),
    Pid ! {credit, self()},
    {InitialCredit, MoreCreditAfter} =
        receive
            {credit, Val} -> Val
        end,
    passed.

dummy(Settings) ->
    credit_flow:send(self()),
    receive
        {credit, From} ->
            From ! {credit, Settings};
        _      ->
            dummy(Settings)
    end.

%% -------------------------------------------------------------------
%% dynamic_mirroring.
%% -------------------------------------------------------------------

dynamic_mirroring(Config) ->
    passed = rabbit_ct_broker_helpers:rpc(Config, 0,
      ?MODULE, dynamic_mirroring1, [Config]).

dynamic_mirroring1(_Config) ->
    %% Just unit tests of the node selection logic, see multi node
    %% tests for the rest...
    Test = fun ({NewM, NewSs, ExtraSs}, Policy, Params,
                {MNode, SNodes, SSNodes}, All) ->
                   {ok, M} = rabbit_mirror_queue_misc:module(Policy),
                   {NewM, NewSs0} = M:suggested_queue_nodes(
                                      Params, MNode, SNodes, SSNodes, All),
                   NewSs1 = lists:sort(NewSs0),
                   case dm_list_match(NewSs, NewSs1, ExtraSs) of
                       ok    -> ok;
                       error -> exit({no_match, NewSs, NewSs1, ExtraSs})
                   end
           end,

    Test({a,[b,c],0},<<"all">>,'_',{a,[],   []},   [a,b,c]),
    Test({a,[b,c],0},<<"all">>,'_',{a,[b,c],[b,c]},[a,b,c]),
    Test({a,[b,c],0},<<"all">>,'_',{a,[d],  [d]},  [a,b,c]),

    N = fun (Atoms) -> [list_to_binary(atom_to_list(A)) || A <- Atoms] end,

    %% Add a node
    Test({a,[b,c],0},<<"nodes">>,N([a,b,c]),{a,[b],[b]},[a,b,c,d]),
    Test({b,[a,c],0},<<"nodes">>,N([a,b,c]),{b,[a],[a]},[a,b,c,d]),
    %% Add two nodes and drop one
    Test({a,[b,c],0},<<"nodes">>,N([a,b,c]),{a,[d],[d]},[a,b,c,d]),
    %% Don't try to include nodes that are not running
    Test({a,[b],  0},<<"nodes">>,N([a,b,f]),{a,[b],[b]},[a,b,c,d]),
    %% If we can't find any of the nodes listed then just keep the master
    Test({a,[],   0},<<"nodes">>,N([f,g,h]),{a,[b],[b]},[a,b,c,d]),
    %% And once that's happened, still keep the master even when not listed,
    %% if nothing is synced
    Test({a,[b,c],0},<<"nodes">>,N([b,c]),  {a,[], []}, [a,b,c,d]),
    Test({a,[b,c],0},<<"nodes">>,N([b,c]),  {a,[b],[]}, [a,b,c,d]),
    %% But if something is synced we can lose the master - but make
    %% sure we pick the new master from the nodes which are synced!
    Test({b,[c],  0},<<"nodes">>,N([b,c]),  {a,[b],[b]},[a,b,c,d]),
    Test({b,[c],  0},<<"nodes">>,N([c,b]),  {a,[b],[b]},[a,b,c,d]),

    Test({a,[],   1},<<"exactly">>,2,{a,[],   []},   [a,b,c,d]),
    Test({a,[],   2},<<"exactly">>,3,{a,[],   []},   [a,b,c,d]),
    Test({a,[c],  0},<<"exactly">>,2,{a,[c],  [c]},  [a,b,c,d]),
    Test({a,[c],  1},<<"exactly">>,3,{a,[c],  [c]},  [a,b,c,d]),
    Test({a,[c],  0},<<"exactly">>,2,{a,[c,d],[c,d]},[a,b,c,d]),
    Test({a,[c,d],0},<<"exactly">>,3,{a,[c,d],[c,d]},[a,b,c,d]),

    passed.

%% Does the first list match the second where the second is required
%% to have exactly Extra superfluous items?
dm_list_match([],     [],      0)     -> ok;
dm_list_match(_,      [],     _Extra) -> error;
dm_list_match([H|T1], [H |T2], Extra) -> dm_list_match(T1, T2, Extra);
dm_list_match(L1,     [_H|T2], Extra) -> dm_list_match(L1, T2, Extra - 1).

override_group_leader() ->
    %% Override group leader, otherwise SASL fake events are ignored by
    %% the error_logger local to RabbitMQ.
    {group_leader, Leader} = erlang:process_info(whereis(rabbit), group_leader),
    erlang:group_leader(Leader, self()).

set_permissions(Path, Mode) ->
    case file:read_file_info(Path) of
        {ok, FInfo} -> file:write_file_info(
                         Path,
                         FInfo#file_info{mode=Mode});
        Error       -> Error
    end.

clean_logs(Files, Suffix) ->
    [begin
         ok = delete_file(File),
         ok = delete_file([File, Suffix])
     end || File <- Files],
    ok.

assert_ram_node() ->
    case rabbit_mnesia:node_type() of
        disc -> exit('not_ram_node');
        ram  -> ok
    end.

assert_disc_node() ->
    case rabbit_mnesia:node_type() of
        disc -> ok;
        ram  -> exit('not_disc_node')
    end.

delete_file(File) ->
    case file:delete(File) of
        ok              -> ok;
        {error, enoent} -> ok;
        Error           -> Error
    end.

make_files_non_writable(Files) ->
    [ok = file:write_file_info(File, #file_info{mode=8#444}) ||
        File <- Files],
    ok.

add_log_handlers(Handlers) ->
    [ok = error_logger:add_report_handler(Handler, Args) ||
        {Handler, Args} <- Handlers],
    ok.

%% sasl_report_file_h returns [] during terminate
%% see: https://github.com/erlang/otp/blob/maint/lib/stdlib/src/error_logger_file_h.erl#L98
%%
%% error_logger_file_h returns ok since OTP 18.1
%% see: https://github.com/erlang/otp/blob/maint/lib/stdlib/src/error_logger_file_h.erl#L98
delete_log_handlers(Handlers) ->
    [ok_or_empty_list(error_logger:delete_report_handler(Handler))
     || Handler <- Handlers],
    ok.

ok_or_empty_list([]) ->
    [];
ok_or_empty_list(ok) ->
    ok.

%% ---------------------------------------------------------------------------
%% Password hashing.
%% ---------------------------------------------------------------------------

password_hashing(Config) ->
    passed = rabbit_ct_broker_helpers:rpc(Config, 0,
      ?MODULE, password_hashing1, [Config]).

password_hashing1(_Config) ->
    rabbit_password_hashing_sha256 = rabbit_password:hashing_mod(),
    application:set_env(rabbit, password_hashing_module,
                        rabbit_password_hashing_md5),
    rabbit_password_hashing_md5    = rabbit_password:hashing_mod(),
    application:set_env(rabbit, password_hashing_module,
                        rabbit_password_hashing_sha256),
    rabbit_password_hashing_sha256 = rabbit_password:hashing_mod(),

    rabbit_password_hashing_sha256 =
        rabbit_password:hashing_mod(rabbit_password_hashing_sha256),
    rabbit_password_hashing_md5    =
        rabbit_password:hashing_mod(rabbit_password_hashing_md5),
    rabbit_password_hashing_md5    =
        rabbit_password:hashing_mod(undefined),

    rabbit_password_hashing_md5    =
        rabbit_auth_backend_internal:hashing_module_for_user(
          #internal_user{}),
    rabbit_password_hashing_md5    =
        rabbit_auth_backend_internal:hashing_module_for_user(
          #internal_user{
             hashing_algorithm = undefined
            }),
    rabbit_password_hashing_md5    =
        rabbit_auth_backend_internal:hashing_module_for_user(
          #internal_user{
             hashing_algorithm = rabbit_password_hashing_md5
            }),

    rabbit_password_hashing_sha256 =
        rabbit_auth_backend_internal:hashing_module_for_user(
          #internal_user{
             hashing_algorithm = rabbit_password_hashing_sha256
            }),

    passed.

change_password(Config) ->
    passed = rabbit_ct_broker_helpers:rpc(Config, 0,
      ?MODULE, change_password1, [Config]).

change_password1(_Config) ->
    UserName = <<"test_user">>,
    Password = <<"test_password">>,
    case rabbit_auth_backend_internal:lookup_user(UserName) of
        {ok, _} -> rabbit_auth_backend_internal:delete_user(UserName, <<"acting-user">>);
        _       -> ok
    end,
    ok = application:set_env(rabbit, password_hashing_module,
                             rabbit_password_hashing_md5),
    ok = rabbit_auth_backend_internal:add_user(UserName, Password, <<"acting-user">>),
    {ok, #auth_user{username = UserName}} =
        rabbit_auth_backend_internal:user_login_authentication(
            UserName, [{password, Password}]),
    ok = application:set_env(rabbit, password_hashing_module,
                             rabbit_password_hashing_sha256),
    {ok, #auth_user{username = UserName}} =
        rabbit_auth_backend_internal:user_login_authentication(
            UserName, [{password, Password}]),

    NewPassword = <<"test_password1">>,
    ok = rabbit_auth_backend_internal:change_password(UserName, NewPassword,
                                                      <<"acting-user">>),
    {ok, #auth_user{username = UserName}} =
        rabbit_auth_backend_internal:user_login_authentication(
            UserName, [{password, NewPassword}]),

    {refused, _, [UserName]} =
        rabbit_auth_backend_internal:user_login_authentication(
            UserName, [{password, Password}]),
    passed.

%% -------------------------------------------------------------------
%% rabbitmqctl.
%% -------------------------------------------------------------------

amqp_connection_refusal(Config) ->
    passed = rabbit_ct_broker_helpers:rpc(Config, 0,
      ?MODULE, amqp_connection_refusal1, [Config]).

amqp_connection_refusal1(Config) ->
    H = ?config(rmq_hostname, Config),
    P = rabbit_ct_broker_helpers:get_node_config(Config, 0, tcp_port_amqp),
    [passed = test_amqp_connection_refusal(H, P, V) ||
        V <- [<<"AMQP",9,9,9,9>>, <<"AMQP",0,1,0,0>>, <<"XXXX",0,0,9,1>>]],
    passed.

test_amqp_connection_refusal(H, P, Header) ->
    {ok, C} = gen_tcp:connect(H, P, [binary, {active, false}]),
    ok = gen_tcp:send(C, Header),
    {ok, <<"AMQP",0,0,9,1>>} = gen_tcp:recv(C, 8, 100),
    ok = gen_tcp:close(C),
    passed.

rabbitmqctl_list_consumers(Config, Node) ->
    {ok, StdOut} = rabbit_ct_broker_helpers:rabbitmqctl(Config, Node,
      ["list_consumers"]),
    [<<"Listing consumers", _/binary>> | ConsumerRows] = re:split(StdOut, <<"\n">>, [trim]),
    CTags = [ lists:nth(3, re:split(Row, <<"\t">>)) || Row <- ConsumerRows ],
    CTags.

test_ch_metrics(Fun, Timeout) when Timeout =< 0 ->
    Fun();
test_ch_metrics(Fun, Timeout) ->
    try
        Fun()
    catch
        _:{badmatch, _} ->
            timer:sleep(1000),
            test_ch_metrics(Fun, Timeout - 1000)
    end.

head_message_timestamp_statistics(Config) ->
    passed = rabbit_ct_broker_helpers:rpc(Config, 0,
      ?MODULE, head_message_timestamp1, [Config]).

head_message_timestamp1(_Config) ->
    %% Can't find a way to receive the ack here so can't test pending acks status

    application:set_env(rabbit, collect_statistics, fine),

    %% Set up a channel and queue
    {_Writer, Ch} = test_spawn(),
    rabbit_channel:do(Ch, #'queue.declare'{}),
    QName = receive #'queue.declare_ok'{queue = Q0} -> Q0
            after ?TIMEOUT -> throw(failed_to_receive_queue_declare_ok)
            end,
    QRes = rabbit_misc:r(<<"/">>, queue, QName),

    {ok, Q1} = rabbit_amqqueue:lookup(QRes),
    QPid = Q1#amqqueue.pid,

    %% Set up event receiver for queue
    dummy_event_receiver:start(self(), [node()], [queue_stats]),

    %% Check timestamp is empty when queue is empty
    Event1 = test_queue_statistics_receive_event(QPid, fun (E) -> proplists:get_value(name, E) == QRes end),
    '' = proplists:get_value(head_message_timestamp, Event1),

    %% Publish two messages and check timestamp is that of first message
    rabbit_channel:do(Ch, #'basic.publish'{exchange = <<"">>,
                                           routing_key = QName},
                      rabbit_basic:build_content(#'P_basic'{timestamp = 1}, <<"">>)),
    rabbit_channel:do(Ch, #'basic.publish'{exchange = <<"">>,
                                           routing_key = QName},
                      rabbit_basic:build_content(#'P_basic'{timestamp = 2}, <<"">>)),
    Event2 = test_queue_statistics_receive_event(QPid, fun (E) -> proplists:get_value(name, E) == QRes end),
    1 = proplists:get_value(head_message_timestamp, Event2),

    %% Get first message and check timestamp is that of second message
    rabbit_channel:do(Ch, #'basic.get'{queue = QName, no_ack = true}),
    Event3 = test_queue_statistics_receive_event(QPid, fun (E) -> proplists:get_value(name, E) == QRes end),
    2 = proplists:get_value(head_message_timestamp, Event3),

    %% Get second message and check timestamp is empty again
    rabbit_channel:do(Ch, #'basic.get'{queue = QName, no_ack = true}),
    Event4 = test_queue_statistics_receive_event(QPid, fun (E) -> proplists:get_value(name, E) == QRes end),
    '' = proplists:get_value(head_message_timestamp, Event4),

    %% Teardown
    rabbit_channel:do(Ch, #'queue.delete'{queue = QName}),
    rabbit_channel:shutdown(Ch),
    dummy_event_receiver:stop(),

    passed.

test_queue_statistics_receive_event(Q, Matcher) ->
    %% Q ! emit_stats,
    test_queue_statistics_receive_event1(Q, Matcher).

test_queue_statistics_receive_event1(Q, Matcher) ->
    receive #event{type = queue_stats, props = Props} ->
            case Matcher(Props) of
                true -> Props;
                _    -> test_queue_statistics_receive_event1(Q, Matcher)
            end
    after ?TIMEOUT -> throw(failed_to_receive_event)
    end.

test_spawn() ->
    {Writer, _Limiter, Ch} = rabbit_ct_broker_helpers:test_channel(),
    ok = rabbit_channel:do(Ch, #'channel.open'{}),
    receive #'channel.open_ok'{} -> ok
    after ?TIMEOUT -> throw(failed_to_receive_channel_open_ok)
    end,
    {Writer, Ch}.

test_spawn(Node) ->
    rpc:call(Node, ?MODULE, test_spawn_remote, []).

%% Spawn an arbitrary long lived process, so we don't end up linking
%% the channel to the short-lived process (RPC, here) spun up by the
%% RPC server.
test_spawn_remote() ->
    RPC = self(),
    spawn(fun () ->
                  {Writer, Ch} = test_spawn(),
                  RPC ! {Writer, Ch},
                  link(Ch),
                  receive
                      _ -> ok
                  end
          end),
    receive Res -> Res
    after ?TIMEOUT  -> throw(failed_to_receive_result)
    end.

%% -------------------------------------------------------------------
%% Topic matching.
%% -------------------------------------------------------------------

topic_matching(Config) ->
    passed = rabbit_ct_broker_helpers:rpc(Config, 0,
      ?MODULE, topic_matching1, [Config]).

topic_matching1(_Config) ->
    XName = #resource{virtual_host = <<"/">>,
                      kind = exchange,
                      name = <<"topic_matching-exchange">>},
    X0 = #exchange{name = XName, type = topic, durable = false,
                   auto_delete = false, arguments = []},
    X = rabbit_exchange_decorator:set(X0),
    %% create
    rabbit_exchange_type_topic:validate(X),
    exchange_op_callback(X, create, []),

    %% add some bindings
    Bindings = [#binding{source = XName,
                         key = list_to_binary(Key),
                         destination = #resource{virtual_host = <<"/">>,
                                                 kind = queue,
                                                 name = list_to_binary(Q)},
                         args = Args} ||
                   {Key, Q, Args} <- [{"a.b.c",         "t1",  []},
                                      {"a.*.c",         "t2",  []},
                                      {"a.#.b",         "t3",  []},
                                      {"a.b.b.c",       "t4",  []},
                                      {"#",             "t5",  []},
                                      {"#.#",           "t6",  []},
                                      {"#.b",           "t7",  []},
                                      {"*.*",           "t8",  []},
                                      {"a.*",           "t9",  []},
                                      {"*.b.c",         "t10", []},
                                      {"a.#",           "t11", []},
                                      {"a.#.#",         "t12", []},
                                      {"b.b.c",         "t13", []},
                                      {"a.b.b",         "t14", []},
                                      {"a.b",           "t15", []},
                                      {"b.c",           "t16", []},
                                      {"",              "t17", []},
                                      {"*.*.*",         "t18", []},
                                      {"vodka.martini", "t19", []},
                                      {"a.b.c",         "t20", []},
                                      {"*.#",           "t21", []},
                                      {"#.*.#",         "t22", []},
                                      {"*.#.#",         "t23", []},
                                      {"#.#.#",         "t24", []},
                                      {"*",             "t25", []},
                                      {"#.b.#",         "t26", []},
                                      {"args-test",     "t27",
                                       [{<<"foo">>, longstr, <<"bar">>}]},
                                      {"args-test",     "t27", %% Note aliasing
                                       [{<<"foo">>, longstr, <<"baz">>}]}]],
    lists:foreach(fun (B) -> exchange_op_callback(X, add_binding, [B]) end,
                  Bindings),

    %% test some matches
    test_topic_expect_match(
      X, [{"a.b.c",               ["t1", "t2", "t5", "t6", "t10", "t11", "t12",
                                   "t18", "t20", "t21", "t22", "t23", "t24",
                                   "t26"]},
          {"a.b",                 ["t3", "t5", "t6", "t7", "t8", "t9", "t11",
                                   "t12", "t15", "t21", "t22", "t23", "t24",
                                   "t26"]},
          {"a.b.b",               ["t3", "t5", "t6", "t7", "t11", "t12", "t14",
                                   "t18", "t21", "t22", "t23", "t24", "t26"]},
          {"",                    ["t5", "t6", "t17", "t24"]},
          {"b.c.c",               ["t5", "t6", "t18", "t21", "t22", "t23",
                                   "t24", "t26"]},
          {"a.a.a.a.a",           ["t5", "t6", "t11", "t12", "t21", "t22",
                                   "t23", "t24"]},
          {"vodka.gin",           ["t5", "t6", "t8", "t21", "t22", "t23",
                                   "t24"]},
          {"vodka.martini",       ["t5", "t6", "t8", "t19", "t21", "t22", "t23",
                                   "t24"]},
          {"b.b.c",               ["t5", "t6", "t10", "t13", "t18", "t21",
                                   "t22", "t23", "t24", "t26"]},
          {"nothing.here.at.all", ["t5", "t6", "t21", "t22", "t23", "t24"]},
          {"oneword",             ["t5", "t6", "t21", "t22", "t23", "t24",
                                   "t25"]},
          {"args-test",           ["t5", "t6", "t21", "t22", "t23", "t24",
                                   "t25", "t27"]}]),
    %% remove some bindings
    RemovedBindings = [lists:nth(1, Bindings), lists:nth(5, Bindings),
                       lists:nth(11, Bindings), lists:nth(19, Bindings),
                       lists:nth(21, Bindings), lists:nth(28, Bindings)],
    exchange_op_callback(X, remove_bindings, [RemovedBindings]),
    RemainingBindings = ordsets:to_list(
                          ordsets:subtract(ordsets:from_list(Bindings),
                                           ordsets:from_list(RemovedBindings))),

    %% test some matches
    test_topic_expect_match(
      X,
      [{"a.b.c",               ["t2", "t6", "t10", "t12", "t18", "t20", "t22",
                                "t23", "t24", "t26"]},
       {"a.b",                 ["t3", "t6", "t7", "t8", "t9", "t12", "t15",
                                "t22", "t23", "t24", "t26"]},
       {"a.b.b",               ["t3", "t6", "t7", "t12", "t14", "t18", "t22",
                                "t23", "t24", "t26"]},
       {"",                    ["t6", "t17", "t24"]},
       {"b.c.c",               ["t6", "t18", "t22", "t23", "t24", "t26"]},
       {"a.a.a.a.a",           ["t6", "t12", "t22", "t23", "t24"]},
       {"vodka.gin",           ["t6", "t8", "t22", "t23", "t24"]},
       {"vodka.martini",       ["t6", "t8", "t22", "t23", "t24"]},
       {"b.b.c",               ["t6", "t10", "t13", "t18", "t22", "t23",
                                "t24", "t26"]},
       {"nothing.here.at.all", ["t6", "t22", "t23", "t24"]},
       {"oneword",             ["t6", "t22", "t23", "t24", "t25"]},
       {"args-test",           ["t6", "t22", "t23", "t24", "t25", "t27"]}]),

    %% remove the entire exchange
    exchange_op_callback(X, delete, [RemainingBindings]),
    %% none should match now
    test_topic_expect_match(X, [{"a.b.c", []}, {"b.b.c", []}, {"", []}]),
    passed.

exchange_op_callback(X, Fun, Args) ->
    rabbit_misc:execute_mnesia_transaction(
      fun () -> rabbit_exchange:callback(X, Fun, transaction, [X] ++ Args) end),
    rabbit_exchange:callback(X, Fun, none, [X] ++ Args).

test_topic_expect_match(X, List) ->
    lists:foreach(
      fun ({Key, Expected}) ->
              BinKey = list_to_binary(Key),
              Message = rabbit_basic:message(X#exchange.name, BinKey,
                                             #'P_basic'{}, <<>>),
              Res = rabbit_exchange_type_topic:route(
                      X, #delivery{mandatory = false,
                                   sender    = self(),
                                   message   = Message}),
              ExpectedRes = lists:map(
                              fun (Q) -> #resource{virtual_host = <<"/">>,
                                                   kind = queue,
                                                   name = list_to_binary(Q)}
                              end, Expected),
              true = (lists:usort(ExpectedRes) =:= lists:usort(Res))
      end, List).

%% ---------------------------------------------------------------------------
%% Unordered tests (originally from rabbit_tests.erl).
%% ---------------------------------------------------------------------------

confirms(Config) ->
    passed = rabbit_ct_broker_helpers:rpc(Config, 0,
      ?MODULE, confirms1, [Config]).

confirms1(_Config) ->
    {_Writer, Ch} = test_spawn(),
    DeclareBindDurableQueue =
        fun() ->
                rabbit_channel:do(Ch, #'queue.declare'{durable = true}),
                receive #'queue.declare_ok'{queue = Q0} ->
                        rabbit_channel:do(Ch, #'queue.bind'{
                                                 queue = Q0,
                                                 exchange = <<"amq.direct">>,
                                                 routing_key = "confirms-magic" }),
                        receive #'queue.bind_ok'{} -> Q0
                        after ?TIMEOUT -> throw(failed_to_bind_queue)
                        end
                after ?TIMEOUT -> throw(failed_to_declare_queue)
                end
        end,
    %% Declare and bind two queues
    QName1 = DeclareBindDurableQueue(),
    QName2 = DeclareBindDurableQueue(),
    %% Get the first one's pid (we'll crash it later)
    {ok, Q1} = rabbit_amqqueue:lookup(rabbit_misc:r(<<"/">>, queue, QName1)),
    QPid1 = Q1#amqqueue.pid,
    %% Enable confirms
    rabbit_channel:do(Ch, #'confirm.select'{}),
    receive
        #'confirm.select_ok'{} -> ok
    after ?TIMEOUT -> throw(failed_to_enable_confirms)
    end,
    %% Publish a message
    rabbit_channel:do(Ch, #'basic.publish'{exchange = <<"amq.direct">>,
                                           routing_key = "confirms-magic"
                                          },
                      rabbit_basic:build_content(
                        #'P_basic'{delivery_mode = 2}, <<"">>)),
    %% We must not kill the queue before the channel has processed the
    %% 'publish'.
    ok = rabbit_channel:flush(Ch),
    %% Crash the queue
    QPid1 ! boom,
    %% Wait for a nack
    receive
        #'basic.nack'{} -> ok;
        #'basic.ack'{}  -> throw(received_ack_instead_of_nack)
    after ?TIMEOUT-> throw(did_not_receive_nack)
    end,
    receive
        #'basic.ack'{} -> throw(received_ack_when_none_expected)
    after 1000 -> ok
    end,
    %% Cleanup
    rabbit_channel:do(Ch, #'queue.delete'{queue = QName2}),
    receive
        #'queue.delete_ok'{} -> ok
    after ?TIMEOUT -> throw(failed_to_cleanup_queue)
    end,
    unlink(Ch),
    ok = rabbit_channel:shutdown(Ch),

    passed.

gen_server2_with_state(Config) ->
    passed = rabbit_ct_broker_helpers:rpc(Config, 0,
      ?MODULE, gen_server2_with_state1, [Config]).

gen_server2_with_state1(_Config) ->
    fhc_state = gen_server2:with_state(file_handle_cache,
                                       fun (S) -> element(1, S) end),
    passed.

mcall(Config) ->
    passed = rabbit_ct_broker_helpers:rpc(Config, 0,
      ?MODULE, mcall1, [Config]).

mcall1(_Config) ->
    P1 = spawn(fun gs2_test_listener/0),
    register(foo, P1),
    global:register_name(gfoo, P1),

    P2 = spawn(fun() -> exit(bang) end),
    %% ensure P2 is dead (ignore the race setting up the monitor)
    await_exit(P2),

    P3 = spawn(fun gs2_test_crasher/0),

    %% since P2 crashes almost immediately and P3 after receiving its first
    %% message, we have to spawn a few more processes to handle the additional
    %% cases we're interested in here
    register(baz, spawn(fun gs2_test_crasher/0)),
    register(bog, spawn(fun gs2_test_crasher/0)),
    global:register_name(gbaz, spawn(fun gs2_test_crasher/0)),

    NoNode = rabbit_nodes:make("nonode"),

    Targets =
        %% pids
        [P1, P2, P3]
        ++
        %% registered names
        [foo, bar, baz]
        ++
        %% {Name, Node} pairs
        [{foo, node()}, {bar, node()}, {bog, node()}, {foo, NoNode}]
        ++
        %% {global, Name}
        [{global, gfoo}, {global, gbar}, {global, gbaz}],

    GoodResults = [{D, goodbye} || D <- [P1, foo,
                                         {foo, node()},
                                         {global, gfoo}]],

    BadResults  = [{P2,             noproc},   % died before use
                   {P3,             boom},     % died on first use
                   {bar,            noproc},   % never registered
                   {baz,            boom},     % died on first use
                   {{bar, node()},  noproc},   % never registered
                   {{bog, node()},  boom},     % died on first use
                   {{foo, NoNode},  nodedown}, % invalid node
                   {{global, gbar}, noproc},   % never registered globally
                   {{global, gbaz}, boom}],    % died on first use

    {Replies, Errors} = gen_server2:mcall([{T, hello} || T <- Targets]),
    true = lists:sort(Replies) == lists:sort(GoodResults),
    true = lists:sort(Errors)  == lists:sort(BadResults),

    %% cleanup (ignore the race setting up the monitor)
    P1 ! stop,
    await_exit(P1),
    passed.

await_exit(Pid) ->
    MRef = erlang:monitor(process, Pid),
    receive
        {'DOWN', MRef, _, _, _} -> ok
    end.

gs2_test_crasher() ->
    receive
        {'$gen_call', _From, hello} -> exit(boom)
    end.

gs2_test_listener() ->
    receive
        {'$gen_call', From, hello} ->
            gen_server2:reply(From, goodbye),
            gs2_test_listener();
        stop ->
            ok
    end.

configurable_server_properties(Config) ->
    passed = rabbit_ct_broker_helpers:rpc(Config, 0,
      ?MODULE, configurable_server_properties1, [Config]).

configurable_server_properties1(_Config) ->
    %% List of the names of the built-in properties do we expect to find
    BuiltInPropNames = [<<"product">>, <<"version">>, <<"platform">>,
                        <<"copyright">>, <<"information">>],

    Protocol = rabbit_framing_amqp_0_9_1,

    %% Verify that the built-in properties are initially present
    ActualPropNames = [Key || {Key, longstr, _} <-
                                  rabbit_reader:server_properties(Protocol)],
    true = lists:all(fun (X) -> lists:member(X, ActualPropNames) end,
                     BuiltInPropNames),

    %% Get the initial server properties configured in the environment
    {ok, ServerProperties} = application:get_env(rabbit, server_properties),

    %% Helper functions
    ConsProp = fun (X) -> application:set_env(rabbit,
                                              server_properties,
                                              [X | ServerProperties]) end,
    IsPropPresent =
        fun (X) ->
                lists:member(X, rabbit_reader:server_properties(Protocol))
        end,

    %% Add a wholly new property of the simplified {KeyAtom, StringValue} form
    NewSimplifiedProperty = {NewHareKey, NewHareVal} = {hare, "soup"},
    ConsProp(NewSimplifiedProperty),
    %% Do we find hare soup, appropriately formatted in the generated properties?
    ExpectedHareImage = {list_to_binary(atom_to_list(NewHareKey)),
                         longstr,
                         list_to_binary(NewHareVal)},
    true = IsPropPresent(ExpectedHareImage),

    %% Add a wholly new property of the {BinaryKey, Type, Value} form
    %% and check for it
    NewProperty = {<<"new-bin-key">>, signedint, -1},
    ConsProp(NewProperty),
    %% Do we find the new property?
    true = IsPropPresent(NewProperty),

    %% Add a property that clobbers a built-in, and verify correct clobbering
    {NewVerKey, NewVerVal} = NewVersion = {version, "X.Y.Z."},
    {BinNewVerKey, BinNewVerVal} = {list_to_binary(atom_to_list(NewVerKey)),
                                    list_to_binary(NewVerVal)},
    ConsProp(NewVersion),
    ClobberedServerProps = rabbit_reader:server_properties(Protocol),
    %% Is the clobbering insert present?
    true = IsPropPresent({BinNewVerKey, longstr, BinNewVerVal}),
    %% Is the clobbering insert the only thing with the clobbering key?
    [{BinNewVerKey, longstr, BinNewVerVal}] =
        [E || {K, longstr, _V} = E <- ClobberedServerProps, K =:= BinNewVerKey],

    application:set_env(rabbit, server_properties, ServerProperties),
    passed.

<<<<<<< HEAD
=======
set_disk_free_limit_command(Config) ->
    passed = rabbit_ct_broker_helpers:rpc(Config, 0,
      ?MODULE, set_disk_free_limit_command1, [Config]).

set_disk_free_limit_command1(_Config) ->
    ok = control_action(set_disk_free_limit,
      ["2000kiB"]),
    2048000 = rabbit_disk_monitor:get_disk_free_limit(),

    %% Use an integer
    ok = control_action(set_disk_free_limit,
      ["mem_relative", "1"]),
    disk_free_limit_to_total_memory_ratio_is(1),

    %% Use a float
    ok = control_action(set_disk_free_limit,
      ["mem_relative", "1.5"]),
    disk_free_limit_to_total_memory_ratio_is(1.5),

    ok = control_action(set_disk_free_limit, ["50MB"]),
    passed.

disk_free_limit_to_total_memory_ratio_is(MemRatio) ->
    ExpectedLimit = MemRatio * vm_memory_monitor:get_total_memory(),
    % Total memory is unstable, so checking order
    true = ExpectedLimit/rabbit_disk_monitor:get_disk_free_limit() < 1.2,
    true = ExpectedLimit/rabbit_disk_monitor:get_disk_free_limit() > 0.98.

set_vm_memory_high_watermark_command(Config) ->
    rabbit_ct_broker_helpers:rpc(Config, 0,
      ?MODULE, set_vm_memory_high_watermark_command1, [Config]).

set_vm_memory_high_watermark_command1(_Config) ->
    MemLimitRatio = "1.0",
    MemTotal = vm_memory_monitor:get_total_memory(),

    ok = control_action(set_vm_memory_high_watermark, [MemLimitRatio]),
    MemLimit = vm_memory_monitor:get_memory_limit(),
    case MemLimit of
        MemTotal -> ok;
        _        -> MemTotalToMemLimitRatio = MemLimit * 100.0 / MemTotal / 100,
                    ct:fail(
                        "Expected memory high watermark to be ~p (~s), but it was ~p (~.1f)",
                        [MemTotal, MemLimitRatio, MemLimit, MemTotalToMemLimitRatio]
                    )
    end.

>>>>>>> 6967bb30
%% ---------------------------------------------------------------------------
%% rabbitmqctl helpers.
%% ---------------------------------------------------------------------------

default_options() -> [{"-p", "/"}, {"-q", "false"}].

expand_options(As, Bs) ->
    lists:foldl(fun({K, _}=A, R) ->
                        case proplists:is_defined(K, R) of
                            true -> R;
                            false -> [A | R]
                        end
                end, Bs, As).<|MERGE_RESOLUTION|>--- conflicted
+++ resolved
@@ -46,23 +46,9 @@
               password_hashing,
               change_password
             ]},
-<<<<<<< HEAD
-          topic_matching
-=======
-          {policy_validation, [parallel, {repeat, 20}], [
-              ha_policy_validation,
-              policy_validation,
-              policy_opts_validation,
-              queue_master_location_policy_validation,
-              queue_modes_policy_validation,
-              vhost_removed_while_updating_policy
-            ]},
-          runtime_parameters,
           set_disk_free_limit_command,
           set_vm_memory_high_watermark_command,
-          topic_matching,
-          user_management
->>>>>>> 6967bb30
+          topic_matching
         ]}
     ].
 
@@ -988,28 +974,23 @@
     application:set_env(rabbit, server_properties, ServerProperties),
     passed.
 
-<<<<<<< HEAD
-=======
 set_disk_free_limit_command(Config) ->
     passed = rabbit_ct_broker_helpers:rpc(Config, 0,
       ?MODULE, set_disk_free_limit_command1, [Config]).
 
 set_disk_free_limit_command1(_Config) ->
-    ok = control_action(set_disk_free_limit,
-      ["2000kiB"]),
+    rabbit_disk_monitor:set_disk_free_limit("2000kiB"),
     2048000 = rabbit_disk_monitor:get_disk_free_limit(),
 
     %% Use an integer
-    ok = control_action(set_disk_free_limit,
-      ["mem_relative", "1"]),
+    rabbit_disk_monitor:set_disk_free_limit({mem_relative, 1}),
     disk_free_limit_to_total_memory_ratio_is(1),
 
     %% Use a float
-    ok = control_action(set_disk_free_limit,
-      ["mem_relative", "1.5"]),
+    rabbit_disk_monitor:set_disk_free_limit({mem_relative, 1.5}),
     disk_free_limit_to_total_memory_ratio_is(1.5),
 
-    ok = control_action(set_disk_free_limit, ["50MB"]),
+    rabbit_disk_monitor:set_disk_free_limit("50MB"),
     passed.
 
 disk_free_limit_to_total_memory_ratio_is(MemRatio) ->
@@ -1023,10 +1004,10 @@
       ?MODULE, set_vm_memory_high_watermark_command1, [Config]).
 
 set_vm_memory_high_watermark_command1(_Config) ->
-    MemLimitRatio = "1.0",
+    MemLimitRatio = 1.0,
     MemTotal = vm_memory_monitor:get_total_memory(),
 
-    ok = control_action(set_vm_memory_high_watermark, [MemLimitRatio]),
+    vm_memory_monitor:set_vm_memory_high_watermark(MemLimitRatio),
     MemLimit = vm_memory_monitor:get_memory_limit(),
     case MemLimit of
         MemTotal -> ok;
@@ -1037,7 +1018,6 @@
                     )
     end.
 
->>>>>>> 6967bb30
 %% ---------------------------------------------------------------------------
 %% rabbitmqctl helpers.
 %% ---------------------------------------------------------------------------
