--- conflicted
+++ resolved
@@ -22,19 +22,10 @@
   def parse(command) do
     {options, cmd, invalid} = OptionParser.parse(
       command,
-<<<<<<< HEAD
       strict: build_switches(default_switches()),
-      aliases: [p: :vhost, n: :node, q: :quiet, t: :timeout, l: :longnames])
-=======
-      switches: build_switches([node: :atom,
-                                quiet: :boolean,
-                                timeout: :integer,
-                                vhost: :string,
-                                longnames: :boolean]),
       aliases: build_aliases([p: :vhost, n: :node, q: :quiet,
                               t: :timeout, l: :longnames])
     )
->>>>>>> c9617ce3
     {clear_on_empty_command(cmd), options_map(options), invalid}
   end
 
