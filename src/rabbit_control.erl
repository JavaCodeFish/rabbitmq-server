--- conflicted
+++ resolved
@@ -131,12 +131,8 @@
     ok.
 
 usage() ->
-<<<<<<< HEAD
-    rabbit_ctl_usage:usage().
-=======
-    io:format("~s", [rabbitmqctl_usage:usage()]),
+    io:format("~s", [rabbit_ctl_usage:usage()]),
     halt(1).
->>>>>>> 628fa17d
 
 action(stop, Node, [], Inform) ->
     Inform("Stopping and halting node ~p", [Node]),
