--- conflicted
+++ resolved
@@ -230,7 +230,6 @@
     lib_amqp:teardown(Connection, Channel).
 
 % QOS is not yet implemented in RabbitMQ
-<<<<<<< HEAD
 basic_qos_test(Connection) -> 
     % TODO - this is code duplication
     % Also, lib_amqp has an declare_queue function that returns
@@ -271,10 +270,6 @@
 producer_loop(Channel, RoutingKey, N) ->
     lib_amqp:publish(Channel, <<>>, RoutingKey, <<"foobar">>),
     producer_loop(Channel, RoutingKey, N - 1).
-=======
-basic_qos_test(Connection) ->
-    lib_amqp:close_connection(Connection).
->>>>>>> bcc8ee35
 
 % Reject is not yet implemented in RabbitMQ
 basic_reject_test(Connection) ->
