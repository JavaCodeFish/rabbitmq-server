--- conflicted
+++ resolved
@@ -324,16 +324,12 @@
     NewState = State#channel_state{return_handler_pid = ReturnHandler},
     {noreply, NewState};
 
-<<<<<<< HEAD
 %% Registers a handler to process flow control messages
 handle_cast({register_flow_handler, FlowHandler}, State) ->
     NewState = State#channel_state{flow_handler_pid = FlowHandler},
     {noreply, NewState};
 
-handle_cast({notify_sent, Peer}, State) ->
-=======
 handle_cast({notify_sent, _Peer}, State) ->
->>>>>>> 2cae9193
     {noreply, State}.
 
 %---------------------------------------------------------------------------
